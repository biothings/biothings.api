--- conflicted
+++ resolved
@@ -60,8 +60,6 @@
 # List of package paths for active datasources
 ACTIVE_DATASOURCES = []
 
-<<<<<<< HEAD
-=======
 # Docker connection configuration
 # client_url should match the following formats:
 # ssh://ubuntu@remote_ip:port
@@ -78,7 +76,6 @@
         "client_url": "ssh://user@remote-docker-host"
     },
 }
->>>>>>> 09b5a9af
 #* 3. Folders *#
 # Path to a folder to store all downloaded files, logs, caches, etc...
 DATA_ARCHIVE_ROOT = "/tmp/testhub/datasources"
