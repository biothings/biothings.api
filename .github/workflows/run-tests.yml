--- conflicted
+++ resolved
@@ -4,12 +4,8 @@
   push: {}
   pull_request:
     branches:
-<<<<<<< HEAD
-    - '*'
-=======
       - master
       - 1.0.x
->>>>>>> bc5494af
 
 jobs:
   install_and_run_tests:
