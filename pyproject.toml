[tool.black]
line-length = 120
target-version = ['py36', 'py37', 'py38', 'py39', 'py310']
extend-exclude = '''
# A regex preceded with ^/ will apply only to files and directories
# in the root of the project.
(
    # 3rd party code, don't touch
    "biothings/utils/jsondiff.py",
    "biothings/utils/jsonpatch.py",
    # deprecated code, don't touch
    "biothings/utils/parallel.py",
    "biothings/utils/parallel_mp.py",
    "biothings/utils/shelve.py",
    "biothings/hub/dataload/sync.py",
    "biothings/hub/dataload/validator.py",
)
'''

[tool.isort]
profile = "black"
combine_as_imports = true
line_length = 120
src_paths = ["."]

[tool.pytest.ini_options]
minversion = "6.2.5"

# Options
addopts = [
    "-rA",
    "-vv",
    "--doctest-modules",
    "--setup-show",
    "--capture=tee-sys",
    "--tb=line",
    "--durations=0",
    "--showlocals",
    "--strict-markers",
    "--color=yes",
    "--code-highlight=yes",
]

# Path
norecursedirs = [
    ".svn",
    ".git",
    "_build",
    "tmp*",
    "lib",
    "lib64",
    "tools",
<<<<<<< HEAD
    "biothings",
    "tests/hub/dataplugin/data",
    "tests/hub/datatransform",
    "tests/web/handlers/data",
=======
    "tests/hub/datatransform"
>>>>>>> 788d4143
]
testpaths = [
    "tests"
]

# Environment
env = []

markers = [
    "ReleaseNoteSrcBuildReaderAdapter",
    "ReleaseNoteSrcBuildReader",
    "ReleaseNoteSource",
    "ReleaseNoteTxt",
]

# Logging
log_cli = true
log_cli_level = "INFO"
log_cli_format = "%(asctime)s [%(levelname)] %(message)s"
<<<<<<< HEAD
log_cli_date_format = "%Y-%m-%d %H:%M:%S"
=======
log_cli_date_format = "%Y-%m-%d %H:%M:%S"

log_file = "logs/pytest.log"
log_file_level = "INFO"
log_file_format = "%(asctime)s [%(levelname)] %(message)s"
log_file_date_format = "%Y-%m-%d %H:%M:%S"
>>>>>>> 788d4143
<|MERGE_RESOLUTION|>--- conflicted
+++ resolved
@@ -50,14 +50,9 @@
     "lib",
     "lib64",
     "tools",
-<<<<<<< HEAD
-    "biothings",
     "tests/hub/dataplugin/data",
-    "tests/hub/datatransform",
     "tests/web/handlers/data",
-=======
     "tests/hub/datatransform"
->>>>>>> 788d4143
 ]
 testpaths = [
     "tests"
@@ -77,13 +72,4 @@
 log_cli = true
 log_cli_level = "INFO"
 log_cli_format = "%(asctime)s [%(levelname)] %(message)s"
-<<<<<<< HEAD
-log_cli_date_format = "%Y-%m-%d %H:%M:%S"
-=======
-log_cli_date_format = "%Y-%m-%d %H:%M:%S"
-
-log_file = "logs/pytest.log"
-log_file_level = "INFO"
-log_file_format = "%(asctime)s [%(levelname)] %(message)s"
-log_file_date_format = "%Y-%m-%d %H:%M:%S"
->>>>>>> 788d4143
+log_cli_date_format = "%Y-%m-%d %H:%M:%S"