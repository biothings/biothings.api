--- conflicted
+++ resolved
@@ -1,15 +1,13 @@
-<<<<<<< HEAD
 v0.11.0
     Added Authentication Mixin class for BioThings SDK Web.
     Added GitHub and ORCID Mixin class for BioThings SDK Web.
-=======
+
 v0.10.1
     Fixed multiple issues involving Elasticsearch 7 support on BioThings SDK Hub.
     Fixed a few timezone display issues in BioThings SDK Hub.
     Correctly handles the situation when POST requests resulted in too many matches.
     BioThings SDK Hub Builders only wait on Uploaders of dependency sources
     Updated documentation and other minor fixes.
->>>>>>> edb6b54e
 
 v0.10.0
     Separate "connections", "services", "applications" and "launcher" layers.
