--- conflicted
+++ resolved
@@ -182,23 +182,19 @@
 # *****************************************************************************
 # Endpoints Specifics & Others
 # *****************************************************************************
-<<<<<<< HEAD
 #
-# Base Query Handler
+# Search
 HTML_OUT_TITLE = ""  # HTML
 HTML_OUT_HEADER_IMG = ""  # URL
 HTML_OUT_ANNOTATION_DOCS = ""  # URL
 HTML_OUT_METADATA_DOCS = ""  # URL
 HTML_OUT_QUERY_DOCS = ""  # URL
 #
-# Annotation # TODO THESES SETTINGS WILL BECOME QUERY PIPELINE SETTINGS
-=======
 # Annotation
->>>>>>> 28d52129
 ANNOTATION_DEFAULT_SCOPES = ['_id']
 ANNOTATION_ID_REGEX_LIST = []  # [(re.compile(r'rs[0-9]+', re.I), 'dbsnp.rsid')]
-
-# Status #
+#
+# Status
 # https://www.elastic.co/guide/en/elasticsearch/reference/master/docs-get.html
 STATUS_CHECK = {
     # 'index': ''
