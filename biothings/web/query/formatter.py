--- conflicted
+++ resolved
@@ -239,13 +239,6 @@
 
             return response_
 
-<<<<<<< HEAD
-        try:
-            response = response.body
-        except AttributeError as e:
-            pass
-=======
->>>>>>> 17cfdcb4
 
         if isinstance(response, dict):
             response = self._Hits(response)
