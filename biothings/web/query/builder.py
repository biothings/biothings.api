--- conflicted
+++ resolved
@@ -178,7 +178,6 @@
         """
         metadata_fields = set()
         if metadata is not None:
-<<<<<<< HEAD
             index_metadata = list(metadata.biothing_metadata.values())
             if index_metadata is not None:
                 for index_metadata_mapping in index_metadata:
@@ -198,27 +197,11 @@
                         if field_index:
                             metadata_fields.add(field)
 
-=======
-            # We use None as our general "_all" field access. See the constructor
-            # for BiothingsESMetadata in web.services.metadata.py
-            _all_metadata_key = None
-            general_metadata = metadata.biothing_metadata.get(_all_metadata_key, None)
-
-            if general_metadata is not None:
-                biothing_type = general_metadata.get("biothing_type", None)
-                try:
-                    raw_metadata_mapping = metadata.get_mappings(biothing_type)
-                    metadata_mapping = self.metadata_field_formatter.transform_mapping(raw_metadata_mapping)
-                except Exception as gen_exc:
-                    logger.exception(gen_exc)
-                    logger.error("Unable to retrieve elasticsearch field mappings. biothing_type: [%s]", biothing_type)
-                    metadata_mapping = {}
-
                 for field, elasticsearch_mapping in metadata_mapping.items():
                     field_index = elasticsearch_mapping.get("index", True)
                     if field_index:
                         metadata_fields.add(field)
->>>>>>> e514c4ab
+
         if len(metadata_fields) == 0:
             metadata_fields = None
         return metadata_fields
