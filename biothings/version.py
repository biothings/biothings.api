--- conflicted
+++ resolved
@@ -1,9 +1,4 @@
 # All biothings versions (including in setup.py) are sourced from these
 MAJOR_VER = 0
-<<<<<<< HEAD
-MINOR_VER = 6
-MICRO_VER = 0
-=======
 MINOR_VER = 7
-MICRO_VER = "dev"
->>>>>>> 4f71a97b
+MICRO_VER = "dev"