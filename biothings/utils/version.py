''' Functions to return versions of things. '''
from subprocess import check_output
from io import StringIO
from contextlib import redirect_stdout
import pip
import os, sys
import biothings

# cache these
BIOTHINGS_REPO_DATA = {}
APP_REPO_DATA = {}

def get_python_version():
    ''' Get a list of python packages installed and their versions. '''
    so = StringIO()

    with redirect_stdout(so):
        pip.main(['freeze'])

    if so.getvalue():
        return so.getvalue().strip('\n').split('\n')

    return []

def get_biothings_commit():
    ''' Gets the biothings commit information. '''
    global BIOTHINGS_REPO_DATA
    if BIOTHINGS_REPO_DATA:
        return BIOTHINGS_REPO_DATA

    try:
        with open(os.path.join(os.path.dirname(biothings.__file__), '.git-info'), 'r') as f:
            lines = [l.strip('\n') for l in f.readlines()]
<<<<<<< HEAD
        return {'repository-url': lines[0], 'commit-hash': lines[1], 'master-commits': lines[2], 'version': biothings.get_version()}
    except:
        return {'repository-url': '', 'commit-hash': '', 'master-commits': '', 'version': biothings.get_version()}

=======
        BIOTHINGS_REPO_DATA = {'repository-url': lines[0], 'commit-hash': lines[1], 'master-commits': lines[2], 'version': biothings.get_version()}
    except:
        BIOTHINGS_REPO_DATA = {'repository-url': '', 'commit-hash': '', 'master-commits': '', 'version': biothings.get_version()}

    return BIOTHINGS_REPO_DATA
>>>>>>> f7653ae2

def get_repository_information(app_dir=None):
    ''' Get the repository information for the local repository, if it exists. '''
    global APP_REPO_DATA
    if APP_REPO_DATA:
        return APP_REPO_DATA

    if not app_dir:
        APP_REPO_DATA = {'repository-url': '', 'commit-hash': ''}
        return APP_REPO_DATA

    try:
        commit_hash = check_output("cd {};git rev-parse HEAD".format(os.path.abspath(app_dir)), 
                        shell=True).decode('utf-8').strip('\n')
    except:
        commit_hash = ''

    try:
        repository_url = check_output("cd {};git config --get remote.origin.url".format(os.path.abspath(app_dir)), 
                        shell=True).decode('utf-8').strip('\n')
    except:
        repository_url = ''

    APP_REPO_DATA = {'repository-url': repository_url, 'commit-hash': commit_hash}

    return APP_REPO_DATA

def get_python_exec_version():
    return {
            'version' : sys.version,
            'version_info' : {
                "major" : sys.version_info[0],
                "minor" : sys.version_info[1],
                "micro" : sys.version_info[2]
                }
            }

def get_software_info(app_dir=None):
    return {
            'python-package-info': get_python_version(),
            'codebase': get_repository_information(app_dir=app_dir),
            'biothings': get_biothings_commit(),
            'python-info' : get_python_exec_version(),
            }<|MERGE_RESOLUTION|>--- conflicted
+++ resolved
@@ -31,18 +31,11 @@
     try:
         with open(os.path.join(os.path.dirname(biothings.__file__), '.git-info'), 'r') as f:
             lines = [l.strip('\n') for l in f.readlines()]
-<<<<<<< HEAD
-        return {'repository-url': lines[0], 'commit-hash': lines[1], 'master-commits': lines[2], 'version': biothings.get_version()}
-    except:
-        return {'repository-url': '', 'commit-hash': '', 'master-commits': '', 'version': biothings.get_version()}
-
-=======
         BIOTHINGS_REPO_DATA = {'repository-url': lines[0], 'commit-hash': lines[1], 'master-commits': lines[2], 'version': biothings.get_version()}
     except:
         BIOTHINGS_REPO_DATA = {'repository-url': '', 'commit-hash': '', 'master-commits': '', 'version': biothings.get_version()}
 
     return BIOTHINGS_REPO_DATA
->>>>>>> f7653ae2
 
 def get_repository_information(app_dir=None):
     ''' Get the repository information for the local repository, if it exists. '''
