--- conflicted
+++ resolved
@@ -217,10 +217,7 @@
             self.insert_one(doc)
 
     def replace_one(self,query,doc,upsert=False):
-<<<<<<< HEAD
-=======
         assert "_id" in query
->>>>>>> af89cd57
         orig = self.find_one(query)
         if orig:
             orig["_id"] = query["_id"]
@@ -229,10 +226,6 @@
                         (json.dumps(doc,default=json_serial),orig["_id"]))
                 conn.commit()
         elif upsert:
-<<<<<<< HEAD
-            assert "_id" in query
-=======
->>>>>>> af89cd57
             doc["_id"] = query["_id"]
             self.save(doc)
             
