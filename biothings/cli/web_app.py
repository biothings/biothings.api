import random
from itertools import chain

import tornado.escape
import tornado.httpserver
import tornado.ioloop
import tornado.locks
import tornado.options
import tornado.web
from rich import print as rprint
from rich.console import Console
from rich.panel import Panel

from biothings.utils.common import traverse
from biothings.utils.serializer import load_json, to_json


<<<<<<< HEAD
class NoResultError(Exception):
    pass


async def get_available_routes(db, table_space):
=======
async def get_available_routes(db, table_space) -> tuple[list, list]:
>>>>>>> a44fa091
    """
    return a list available URLs/routes based on the table_space and the actual collections in the database
    """
    collection_names = set(db.collection_names())
    list_routes = []
    detail_routes = []
    for table in table_space:
        if table in collection_names:
            rprint(f"[green]Found collection: [/green]{table}[green]; counting...[/green]", end="")
            tbl_cnt = db[table].count()
            rprint(f"[green]Done ([/green]{tbl_cnt}[green] documents)[/green]")
            if tbl_cnt > 0:
                list_routes.append(f"/{table}/")
                detail_routes.append(f"/{table}/([^/]+)/")
                db._count = getattr(db, "_count", {})
                db._count[table] = tbl_cnt  # save table count for later use
                if tbl_cnt > 100000:
                    rprint(
                        f"[yellow]WARNING: collection [/yellow]{table}[yellow] has more than 100,000 documents. \n[/yellow]"
                        f'[yellow]Queries below can be slow since the data are not indexed, except the "_id" field.[/yellow]'
                    )
    return list_routes, detail_routes


class BaseHandler(tornado.web.RequestHandler):
    def set_default_headers(self):
        self.set_header("Content-Type", "application/json")


class HomeHandler(BaseHandler):
    """the handler for the landing page, which lists all available routes"""

    async def get(self):
        list_routes, detail_routes = await get_available_routes(self.application.db, self.application.table_space)
        self.write(to_json(list_routes + detail_routes))


class DocHandler(BaseHandler):
    """The handler for the detail view of a document, e.g. /<source>/<doc_id/"""

    async def get(self, slug, item_id):
        src_cols = self.application.db[slug]
        doc = src_cols.find_one({"_id": item_id})
        if not doc:
            raise tornado.web.HTTPError(404)
        self.write(to_json(doc))


class QueryHandler(BaseHandler):
    """The handler for return a list of docs matching the query terms passed to "q" parameter e.g. /<source>/?q=<query>"""

    async def get(self, slug):
        src_cols = self.application.db[slug]

        start = self.get_argument("from", 0, True)
        limit = self.get_argument("size", 10, True)
        query_string = self.get_argument("q", "", True)
        query_params = {
            key_value.split(":", 1)[0]
            .strip()
            .strip('"')
            .strip("'"): key_value.split(":", 1)[1]
            .strip()
            .strip('"')
            .strip("'")
            for key_value in query_string.split("AND")
            if key_value and len(key_value.split(":", 1)) == 2
        }
        if limit:
            limit = int(limit)
            start = int(start)
            entries, total_hit = src_cols.findv2(
                query_params, start=start, limit=limit, return_total=True, return_list=True
            )
        else:
            entries, total_hit = src_cols.findv2(query_params, return_total=True)
        if not entries:
            entries = []

        self.write(
            to_json(
                {
                    "from": start,
                    "end": start + len(entries),
                    "total_hit": total_hit,
                    "entries": entries,
                }
            )
        )


def get_example_queries(db, table_space):
    """Populate example queries for a given table_space"""
    out = {}
    for table in table_space:
        col = db[table]
        total_cnt = getattr(db, "_count", {}).get(table, col.count())
        n = 5
        i = random.randint(0, min(1000, total_cnt - n))
        random_docs = [
            load_json(row[0])
            for row in (col.get_conn().execute(f"SELECT document FROM {table} LIMIT {n} OFFSET {i}").fetchall())
        ]
        key_value_list = list(chain(*[traverse(doc, leaf_node=True) for doc in random_docs]))
        selected_fields = []
        while len(selected_fields) < n:
            key, value = random.choice(key_value_list)
            if key == "_id" or not value or (isinstance(value, str) and (len(value) > 50 or " " in value)):
                continue
            selected_fields.append((key, value))
        out[table] = {"ids": [doc["_id"] for doc in random_docs], "fields": selected_fields}
    return out


class CLIApplication(tornado.web.Application):
    """
    The main application class, which defines the routes and handlers.
    """

    def __init__(self, db, table_space: list[str], **settings):
        self.db = db
        self.table_space = table_space
        handlers = [
            (r"/?", HomeHandler),
            (r"/([^/]+)/?", QueryHandler),
            (r"/([^/]+)/([^/]+)/?", DocHandler),
        ]
        settings.update({"debug": True})
        super().__init__(handlers, **settings)


async def main(host, port, db, table_space):
    """
    The main entrypoint for starting and running the cli server
    """
    list_routes, detail_routes = await get_available_routes(db, table_space)
    del detail_routes
    if not list_routes:
        rprint('[red]Error: Source data does not exist or is empty. Was "upload" run successfully yet?[/red]')
        return

    application_settings = {"static_path": "static"}

    app = CLIApplication(db, table_space, **application_settings)
    app.listen(port, address=host)

    rprint(f"[green]Listening on http://{host}:{port}[/green]")
    rprint(f"[green]View all available routes: http://{host}:{port}/[/green]")
    example_queries = get_example_queries(db, table_space)
    console = Console()
    for route in list_routes:
        route = route.strip("/")
        example_ids = example_queries[route]["ids"]
        example_fields = [(k, str(v)) for k, v in example_queries[route]["fields"]]
        console.print(
            Panel(
                "\n"
                + ":link: Get a document by id:\n"
                + f"    [green]http://{host}:{port}/{route}/<doc_id>[/green]\n"
                + "    [green]Examples:[/green]\n"
                + f"     [green]http://{host}:{port}/{route}/{example_ids[0]}[/green]\n"
                + f"     [green]http://{host}:{port}/{route}/{example_ids[1]}[/green]\n"
                + ":link: Query documents by fields:\n"
                + f"    [green]http://{host}:{port}/{route}?q=<query>[/green]\n"
                + "    [green]Examples:[/green]\n"
                + f"     [green]http://{host}:{port}/{route}?from=0&size=10[/green]\n"
                + f"     [green]http://{host}:{port}/{route}?q={':'.join(example_fields[0])}[/green]\n"
                + f"     [green]http://{host}:{port}/{route}?q={':'.join(example_fields[1])} AND {':'.join(example_fields[-1])}[/green]\n",
                title=f"[bold]http://{host}:{port}/{route}[/bold]",
                title_align="left",
            )
        )

    shutdown_event = tornado.locks.Event()
    await shutdown_event.wait()<|MERGE_RESOLUTION|>--- conflicted
+++ resolved
@@ -15,15 +15,7 @@
 from biothings.utils.serializer import load_json, to_json
 
 
-<<<<<<< HEAD
-class NoResultError(Exception):
-    pass
-
-
-async def get_available_routes(db, table_space):
-=======
 async def get_available_routes(db, table_space) -> tuple[list, list]:
->>>>>>> a44fa091
     """
     return a list available URLs/routes based on the table_space and the actual collections in the database
     """
