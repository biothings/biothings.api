--- conflicted
+++ resolved
@@ -18,10 +18,6 @@
 from rich.panel import Panel
 from rich.table import Table
 
-<<<<<<< HEAD
-from biothings import config as btconfig
-=======
->>>>>>> 3080604d
 from biothings.utils import es
 from biothings.utils.common import timesofar
 from biothings.utils.manager import CLIJobManager
@@ -72,11 +68,7 @@
     """
     Load a data plugin from <plugin_path>, and return a tuple of (dumper_manager, upload_manager)
     """
-<<<<<<< HEAD
-    from biothings import config as btconfig
-=======
     from biothings import config
->>>>>>> 3080604d
     from biothings.hub.dataload.dumper import DumperManager
     from biothings.hub.dataload.uploader import UploaderManager
     from biothings.hub.dataplugin.assistant import LocalAssistant
@@ -84,11 +76,7 @@
     from biothings.utils.hub_db import get_data_plugin
 
     _plugin_path = pathlib.Path(plugin_path).resolve()
-<<<<<<< HEAD
-    btconfig.DATA_PLUGIN_FOLDER = _plugin_path.parent.as_posix()
-=======
     config.DATA_PLUGIN_FOLDER = _plugin_path.parent.as_posix()
->>>>>>> 3080604d
     sys.path.append(str(_plugin_path.parent))
 
     if plugin_name is None:
@@ -107,11 +95,7 @@
     LocalAssistant.uploader_manager = upload_manager
 
     assistant = LocalAssistant(f"local://{plugin_name}")
-<<<<<<< HEAD
-    logger.debug(assistant.plugin_name, plugin_name, _plugin_path.as_posix(), btconfig.DATA_PLUGIN_FOLDER)
-=======
     logger.debug(assistant.plugin_name, plugin_name, _plugin_path.as_posix(), config.DATA_PLUGIN_FOLDER)
->>>>>>> 3080604d
 
     dp = get_data_plugin()
     dp.remove({"_id": assistant.plugin_name})
@@ -128,7 +112,6 @@
             },
         }
     )
-    breakpoint()
     p_loader = assistant.loader
     p_loader.load_plugin()
 
@@ -556,11 +539,7 @@
             manifest = yaml.safe_load(yaml_handle)
     elif manifest_file_json.exists():
         with open(manifest_file_json, "r", encoding="utf-8") as json_handle:
-<<<<<<< HEAD
-            manifest = load_json(json_handle)
-=======
             manifest = load_json(json_handle.read())
->>>>>>> 3080604d
     else:
         logger.info("No manifest file discovered")
     return manifest
@@ -571,11 +550,7 @@
 ########################
 
 
-<<<<<<< HEAD
-def get_uploaders(working_dir: pathlib.Path):
-=======
 def get_uploaders(working_dir: pathlib.Path) -> list[str]:
->>>>>>> 3080604d
     """
     A helper function to get the uploaders from the manifest file in the working directory
     used in show_uploaded_sources function below
@@ -583,22 +558,11 @@
     data_plugin_name = working_dir.name
 
     manifest = get_manifest_content(working_dir)
-<<<<<<< HEAD
-    upload_section = manifest.get("uploader", None)
-    upload_sections = manifest.get("uploaders", None)
-
-    if upload_section is None and upload_sections is None:
-        table_space = [data_plugin_name]
-    elif upload_section is None and upload_sections is not None:
-        table_space = [item["name"] for item in upload_sections]
-
-=======
     uploader_section = manifest.get("uploader", None)
     uploaders_section = manifest.get("uploaders", None)
     table_space = [data_plugin_name]
     if uploader_section is None and uploaders_section is not None:
         table_space = [item["name"] for item in uploaders_section]
->>>>>>> 3080604d
     return table_space
 
 
