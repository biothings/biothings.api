--- conflicted
+++ resolved
@@ -13,13 +13,11 @@
 import os
 import pathlib
 import shutil
-import sys
 import time
-import uuid
 from pprint import pformat
-from types import SimpleNamespace
 from typing import Callable, Union
 
+import rich
 import typer
 import yaml
 from rich import box, print as rprint
@@ -36,10 +34,7 @@
 
 
 logger = logging.getLogger(name="biothings-cli")
-<<<<<<< HEAD
-
-=======
->>>>>>> 039ce1f6
+
 
 def run_sync_or_async_job(job_manager: CLIJobManager, func: Callable, *args, **kwargs):
     """
@@ -49,128 +44,25 @@
     if asyncio.iscoroutinefunction(func):
         kwargs["job_manager"] = job_manager
         return job_manager.loop.run_until_complete(func(*args, **kwargs))
-<<<<<<< HEAD
-=======
+
+    return func(*args, **kwargs)
+
+
+def get_plugin_name(plugin_name=None, with_working_dir=True):
+    """return a valid plugin name (the folder name contains a data plugin)
+    When plugin_name is provided as None, it use the current working folder.
+    when with_working_dir is True, returns (plugin_name, working_dir) tuple
+    """
+    working_dir = pathlib.Path().resolve()
+    if plugin_name is None:
+        plugin_name = working_dir.name
     else:
-        # otherwise just run it as normal
-        return func(*args, **kwargs)
-
-
-def load_plugin(plugin_name: str = None, dumper: bool = True, uploader: bool = True, logger: logging.Logger = None):
-    """
-    Return a plugin object for the given plugin_name.
-    If dumper is True, include a dumper instance in the plugin object.
-    If uploader is True, include uploader_classes in the plugin object.
-
-    If <plugin_name> is not valid, raise the proper error and exit.
-    """
-    _plugin_name, working_dir = get_plugin_name(plugin_name, with_working_dir=True)
-    if plugin_name is None:
-        # current working_dir has the data plugin
-        data_plugin_dir = pathlib.Path(working_dir)
-        data_folder = pathlib.Path(".").resolve().absolute()
-        plugin_args = {"plugin_path": working_dir, "plugin_name": None, "data_folder": data_folder}
-    else:
-        data_plugin_dir = pathlib.Path(working_dir, _plugin_name)
-        plugin_args = {"plugin_path": _plugin_name, "plugin_name": None, "data_folder": None}
-    try:
-        dumper_manager, uploader_manager = load_plugin_managers(**plugin_args)
-    except Exception as gen_exc:
-        logger.exception(gen_exc)
-        if plugin_name is None:
-            plugin_loading_error_message = (
-                "This command must be run inside a data plugin folder. Please go to a data plugin folder and try again!"
-            )
-        else:
-            plugin_loading_error_message = (
-                f'The data plugin folder "{data_plugin_dir}" is not a valid data plugin folder. Please try another.'
-            )
-        logger.error(plugin_loading_error_message, extra={"markup": True})
-        raise typer.Exit(1)
-
-    current_plugin = SimpleNamespace(
-        plugin_name=_plugin_name,
-        data_plugin_dir=data_plugin_dir,
-        in_plugin_dir=plugin_name is None,
-    )
-    if dumper:
-        dumper_class = dumper_manager[_plugin_name][0]
-        _dumper = dumper_class()
-        _dumper.prepare()
-        current_plugin.dumper = _dumper
-    if uploader:
-        uploader_classes = uploader_manager[_plugin_name]
-        if not isinstance(uploader_classes, list):
-            uploader_classes = [uploader_classes]
-        current_plugin.uploader_classes = uploader_classes
-    return current_plugin
-
-
-def load_plugin_managers(
-    plugin_path: Union[str, pathlib.Path], plugin_name: str = None, data_folder: Union[str, pathlib.Path] = None
-):
-    """
-    Load a data plugin from <plugin_path>, and return a tuple of (dumper_manager, upload_manager)
-    """
-    from biothings import config
-    from biothings.hub.dataload.dumper import DumperManager
-    from biothings.hub.dataload.uploader import UploaderManager
-    from biothings.hub.dataplugin.assistant import LocalAssistant
-    from biothings.hub.dataplugin.manager import DataPluginManager
-    from biothings.utils.hub_db import get_data_plugin
-
-    _plugin_path = pathlib.Path(plugin_path).resolve()
-    config.DATA_PLUGIN_FOLDER = _plugin_path.parent.as_posix()
-    sys.path.append(str(_plugin_path.parent))
-
-    if plugin_name is None:
-        plugin_name = _plugin_path.name
-
-    if data_folder is None:
-        data_folder = pathlib.Path(f"./{plugin_name}")
-    data_folder = pathlib.Path(data_folder).resolve().absolute()
-
-    plugin_manager = DataPluginManager(job_manager=None)
-    dmanager = DumperManager(job_manager=None)
-    upload_manager = UploaderManager(job_manager=None)
-
-    LocalAssistant.data_plugin_manager = plugin_manager
-    LocalAssistant.dumper_manager = dmanager
-    LocalAssistant.uploader_manager = upload_manager
-
-    assistant = LocalAssistant(f"local://{plugin_name}")
-    assistant_debug_info = (
-        f"[green]Assistant Plugin Name:[/green][bold] "
-        f"[lightsalmon1]{assistant.plugin_name}[/lightsalmon1]\n"
-        f"[green]Assistant Plugin Path:[/green][bold] "
-        f"[lightsalmon1]{_plugin_path.as_posix()}[/lightsalmon1]\n"
-        f"[green]Data Plugin Folder:[/green][bold] "
-        f"[lightsalmon1]{config.DATA_PLUGIN_FOLDER}[/lightsalmon1]"
-    )
-    logger.debug(assistant_debug_info, extra={"markup": True})
-
-    dp = get_data_plugin()
-    dp.remove({"_id": assistant.plugin_name})
-    dp.insert_one(
-        {
-            "_id": assistant.plugin_name,
-            "plugin": {
-                "url": f"local://{plugin_name}",
-                "type": assistant.plugin_type,
-                "active": True,
-            },
-            "download": {
-                "data_folder": str(data_folder),  # tmp path to your data plugin
-            },
-        }
-    )
-    p_loader = assistant.loader
-    p_loader.load_plugin()
-
-    return p_loader.__class__.dumper_manager, assistant.__class__.uploader_manager
->>>>>>> 039ce1f6
-
-    return func(*args, **kwargs)
+        valid_names = [f.name for f in os.scandir(working_dir) if f.is_dir() and not f.name.startswith(".")]
+        if not plugin_name or plugin_name not in valid_names:
+            rprint("[red]Please provide your data plugin name! [/red]")
+            rprint("Choose from:\n    " + "\n    ".join(valid_names))
+            raise typer.Exit(code=1)
+    return plugin_name, working_dir if with_working_dir else plugin_name
 
 
 def show_dumped_files(data_folder: Union[str, pathlib.Path], plugin_name: str) -> None:
@@ -201,13 +93,8 @@
             title_align="left",
         )
     )
-<<<<<<< HEAD
-
-
-=======
-
-
->>>>>>> 039ce1f6
+
+
 def get_uploaded_collections(src_db, uploaders):
     """
     A helper function to get the uploaded collections in the source database
@@ -243,10 +130,6 @@
         hub_db.get_event(),
     ]
     hub_db_content = []
-<<<<<<< HEAD
-=======
-
->>>>>>> 039ce1f6
     for collection in coll_list:
         content = collection.find()
         if content:
@@ -265,10 +148,7 @@
     """
     Perform inspect for the given source. It's used in do_inspect function below
     """
-<<<<<<< HEAD
-=======
     from biothings.utils import hub_db
->>>>>>> 039ce1f6
 
     VALID_INSPECT_MODES = ["jsonschema", "type", "mapping", "stats"]
     mode = mode.split(",")
@@ -546,30 +426,29 @@
                 shutil.rmtree(file_path)
         except Exception as e:
             rprint("[red]Failed to delete %s. Reason: %s [/red]" % (file_path, e))
-<<<<<<< HEAD
     shutil.rmtree(folder_path)
 
 
-def do_clean_dumped_files(data_folder, plugin_name):
+def clean_dumped_files(data_folder: Union[str, pathlib.Path], plugin_name: str):
     """
     Remove all dumped files by a data plugin in the data folder.
     """
     if not os.path.isdir(data_folder):
-        rprint(f"[red]Data folder {data_folder} not found! Nothing has been dumped yet[/red]")
+        rich.print(f"[red]Data folder {data_folder} not found! Nothing has been dumped yet[/red]")
         return
     if not os.listdir(data_folder):
-        rprint("[red]Empty folder![/red]")
+        rich.print("[red]Empty folder![/red]")
     else:
-        rprint(f"[green]There are all files dumped by [bold]{plugin_name}[/bold]:[/green]")
+        rich.print(f"[green]There are all files dumped by [bold]{plugin_name}[/bold]:[/green]")
         print("\n".join(os.listdir(data_folder)))
         delete = typer.confirm("Do you want to delete them?")
         if not delete:
             raise typer.Abort()
         remove_files_in_folder(data_folder)
-        rprint("[green]Deleted![/green]")
-
-
-def do_clean_uploaded_sources(working_dir, plugin_name):
+        rich.print("[green]Deleted![/green]")
+
+
+def clean_uploaded_sources(working_dir, plugin_name):
     """
     Remove all uploaded sources by a data plugin in the working directory.
     """
@@ -586,39 +465,13 @@
             if item.startswith(f"{uploader_name}_archive_") or item.startswith(f"{uploader_name}_temp_"):
                 uploaded_sources.append(item)
     if not uploaded_sources:
-        rprint("[red]No source has been uploaded yet! [/red]")
+        rich.print("[red]No source has been uploaded yet! [/red]")
     else:
-        rprint(f"[green]There are all sources uploaded by [bold]{plugin_name}[/bold]:[/green]")
+        rich.print(f"[green]There are all sources uploaded by [bold]{plugin_name}[/bold]:[/green]")
         print("\n".join(uploaded_sources))
         delete = typer.confirm("Do you want to drop them?")
         if not delete:
             raise typer.Abort()
         for source in uploaded_sources:
             src_db[source].drop()
-        rprint("[green]All collections are dropped![/green]")
-
-
-def do_clean(plugin_name=None, dump=False, upload=False, clean_all=False, logger=None):
-    """
-    Clean the dumped files, uploaded sources, or both.
-    """
-    logger = logger or get_logger(__name__)
-    if clean_all:
-        dump = upload = True
-    if dump is False and upload is False:
-        logger.error("Please provide at least one of following option: --dump, --upload, --all")
-        raise typer.Exit(1)
-
-    _plugin = load_plugin(plugin_name, dumper=True, uploader=False, logger=logger)
-
-    if dump:
-        data_folder = _plugin.dumper.current_data_folder
-        if not data_folder:
-            # data_folder should be saved in hubdb already, if dump has been done successfully first
-            logger.error('Data folder is not available. Please run "dump" first.')
-        do_clean_dumped_files(data_folder, _plugin.plugin_name)
-    if upload:
-        do_clean_uploaded_sources(_plugin.data_plugin_dir, _plugin.plugin_name)
-=======
-    shutil.rmtree(folder_path)
->>>>>>> 039ce1f6
+        rich.print("[green]All collections are dropped![/green]")