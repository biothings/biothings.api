--- conflicted
+++ resolved
@@ -196,34 +196,6 @@
             "Empty directory"
         )
 
-<<<<<<< HEAD
-def do_create(name: str, multi_uploaders=False, parallelizer=False, logger=None):
-    """
-    Create a new data plugin from the template
-    """
-    plugin_directory = pathlib.Path.cwd().joinpath(name)
-    if plugin_directory.is_dir():
-        logger.error(
-            "Data plugin with the same name already exists, please remove it before creating a new plugin directory"
-        )
-        sys.exit(1)
-    shutil.copytree(TEMPLATE_DIRECTORY, plugin_directory)
-
-    # create manifest file
-    loader = tornado.template.Loader(plugin_directory)
-    parsed_template = (
-        loader.load("manifest.yaml.tpl").generate(multi_uploaders=multi_uploaders, parallelizer=parallelizer).decode()
-    )
-    manifest_file_path = plugin_directory.joinpath("manifest.yaml")
-    with open(manifest_file_path, "w", encoding="utf-8") as file_handle:
-        file_handle.write(parsed_template)
-
-    # remove manifest template
-    os.unlink(f"{plugin_directory}/manifest.yaml.tpl")
-    if not parallelizer:
-        os.unlink(f"{plugin_directory}/parallelizer.py")
-    logger.info(f"Successfully created data plugin template at: \n {plugin_directory}")
-=======
     console = Console()
     console.print(
         Panel(
@@ -233,7 +205,6 @@
         )
     )
 
->>>>>>> e715bde3
 
 def get_uploaded_collections(src_db, uploaders):
     """
@@ -289,6 +260,7 @@
     """
     Perform inspect for the given source. It's used in do_inspect function below
     """
+    from biothings.utils import hub_db
 
     VALID_INSPECT_MODES = ["jsonschema", "type", "mapping", "stats"]
     mode = mode.split(",")
