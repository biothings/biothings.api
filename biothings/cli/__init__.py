--- conflicted
+++ resolved
@@ -1,21 +1,13 @@
-<<<<<<< HEAD
-import functools
-=======
 """
 Entrypoint for the biothings-cli tool
 """
 
->>>>>>> 039ce1f6
 import importlib.util
 import logging
 import os
 import sys
 
 
-<<<<<<< HEAD
-from biothings.cli.log import setup_logging
-=======
->>>>>>> 039ce1f6
 from biothings.cli.settings import (
     setup_biothings_configuration,
     setup_commandline_configuration,
