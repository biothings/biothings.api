"""
Entrypoint for the biothings-cli tool
"""

import importlib.util
import logging
import os
import sys

<<<<<<< HEAD
try:
    import typer
    from rich.logging import RichHandler

    typer_avail = True
except ImportError:
    typer_avail = False

from biothings.utils.common import DummyConfig
from biothings.utils.configuration import ConfigurationError

from biothings.cli.dataplugin import dataplugin_application
from biothings.cli.hub import hub_application
from biothings.cli.manifest import manifest_application

CONTEXT_SETTINGS = dict(help_option_names=["-h", "--help"])

if typer_avail:
    # prevent dimming the help text from the 2nd line
    # see: https://github.com/tiangolo/typer/issues/437#issuecomment-1224149402
    typer.rich_utils.STYLE_HELPTEXT = ""

    # Typer already support an env variable to disable rich tracebacks using _TYPER_STANDARD_TRACEBACK=1
    # This supports a similar BTCLI_RICH_TRACEBACK=1 env variable to turn it on when default is off in our case
    # Relevant ref: https://github.com/tiangolo/typer/issues/525 and https://github.com/tiangolo/typer/discussions/612
    # and BTCLI_DEBUG=1 env varible to turn on both rich tracebacks and show locals
    if os.environ.get("BTCLI_DEBUG"):
        pretty_exceptions_enable = True
        pretty_exceptions_show_locals = True
        default_logging_level = logging.DEBUG
    else:
        if os.environ.get("BTCLI_RICH_TRACEBACK"):
            pretty_exceptions_enable = True
        else:
            pretty_exceptions_enable = False
            sys.tracebacklimit = 1  # only show the last traceback, default is 1000
        pretty_exceptions_show_locals = False
        default_logging_level = logging.INFO

    cli = typer.Typer(
        help="[green]BioThings Admin CLI to test your local data plugins. See helps for each command for specific usage.[/green]",
        rich_help_panel="Help and Others",
        rich_markup_mode="rich",
        context_settings=CONTEXT_SETTINGS,
        no_args_is_help=True,
        pretty_exceptions_show_locals=pretty_exceptions_show_locals,
        pretty_exceptions_enable=pretty_exceptions_enable,
    )
=======
>>>>>>> 1a1c261d

from biothings.cli.settings import (
    setup_biothings_configuration,
    setup_commandline_configuration,
    setup_logging_configuration,
)


def check_module_import_status(module: str) -> bool:
    """
    Verify that we can import a module prior to proceeding with creating our commandline
    tooling that depends on those modules
    """
    module_specification = importlib.util.find_spec(module)
    status = module_specification is not None
    return status


def main():
    """
    The entrypoint for running the BioThings CLI to test your local data plugin
    """
    typer_status = check_module_import_status("typer")
    if not typer_status:
        logging.error(
            (
                "`typer` package is required for biothings-cli package. "
                "Use `pip install biothings[cli]` or `pip install typer[all]` to install."
            )
        )
        sys.exit(-1)

<<<<<<< HEAD
    setup_config()
=======
    # Typer already supports an environment variable to disable rich tracebacks
    # >>> TYPER_STANDARD_TRACEBACK=1
    # This supports a similar
    # >>> BTCLI_RICH_TRACEBACK=1 env variable to turn it on when default is off in our case
    # Relevant ref: https://github.com/tiangolo/typer/issues/525 and https://github.com/tiangolo/typer/discussions/612
    # and BTCLI_DEBUG=1 env variable to turn on both rich tracebacks and show locals
    cli_debug_flag = os.environ.get("BTCLI_DEBUG", False)
    cli_rich_traceback_flag = os.environ.get("BTCLI_RICH_TRACEBACK", False)

    cli = setup_commandline_configuration(debug=cli_debug_flag, rich_traceback=cli_rich_traceback_flag)
    logging_level = logging.INFO
    if cli_debug_flag:
        logging_level = logging.DEBUG
    setup_logging_configuration(logging_level)
    setup_biothings_configuration()

    from biothings.cli.dataplugin import app as dataplugin_app
    from biothings.cli.dataplugin_hub import app as dataplugin_hub_app
>>>>>>> 1a1c261d

    cli.add_typer(dataplugin_application, name="dataplugin")
    cli.add_typer(hub_application, name="dataplugin-hub")
    cli.add_typer(manifest_application, name="manifest")
    return cli()<|MERGE_RESOLUTION|>--- conflicted
+++ resolved
@@ -7,57 +7,6 @@
 import os
 import sys
 
-<<<<<<< HEAD
-try:
-    import typer
-    from rich.logging import RichHandler
-
-    typer_avail = True
-except ImportError:
-    typer_avail = False
-
-from biothings.utils.common import DummyConfig
-from biothings.utils.configuration import ConfigurationError
-
-from biothings.cli.dataplugin import dataplugin_application
-from biothings.cli.hub import hub_application
-from biothings.cli.manifest import manifest_application
-
-CONTEXT_SETTINGS = dict(help_option_names=["-h", "--help"])
-
-if typer_avail:
-    # prevent dimming the help text from the 2nd line
-    # see: https://github.com/tiangolo/typer/issues/437#issuecomment-1224149402
-    typer.rich_utils.STYLE_HELPTEXT = ""
-
-    # Typer already support an env variable to disable rich tracebacks using _TYPER_STANDARD_TRACEBACK=1
-    # This supports a similar BTCLI_RICH_TRACEBACK=1 env variable to turn it on when default is off in our case
-    # Relevant ref: https://github.com/tiangolo/typer/issues/525 and https://github.com/tiangolo/typer/discussions/612
-    # and BTCLI_DEBUG=1 env varible to turn on both rich tracebacks and show locals
-    if os.environ.get("BTCLI_DEBUG"):
-        pretty_exceptions_enable = True
-        pretty_exceptions_show_locals = True
-        default_logging_level = logging.DEBUG
-    else:
-        if os.environ.get("BTCLI_RICH_TRACEBACK"):
-            pretty_exceptions_enable = True
-        else:
-            pretty_exceptions_enable = False
-            sys.tracebacklimit = 1  # only show the last traceback, default is 1000
-        pretty_exceptions_show_locals = False
-        default_logging_level = logging.INFO
-
-    cli = typer.Typer(
-        help="[green]BioThings Admin CLI to test your local data plugins. See helps for each command for specific usage.[/green]",
-        rich_help_panel="Help and Others",
-        rich_markup_mode="rich",
-        context_settings=CONTEXT_SETTINGS,
-        no_args_is_help=True,
-        pretty_exceptions_show_locals=pretty_exceptions_show_locals,
-        pretty_exceptions_enable=pretty_exceptions_enable,
-    )
-=======
->>>>>>> 1a1c261d
 
 from biothings.cli.settings import (
     setup_biothings_configuration,
@@ -90,9 +39,6 @@
         )
         sys.exit(-1)
 
-<<<<<<< HEAD
-    setup_config()
-=======
     # Typer already supports an environment variable to disable rich tracebacks
     # >>> TYPER_STANDARD_TRACEBACK=1
     # This supports a similar
@@ -109,9 +55,9 @@
     setup_logging_configuration(logging_level)
     setup_biothings_configuration()
 
-    from biothings.cli.dataplugin import app as dataplugin_app
-    from biothings.cli.dataplugin_hub import app as dataplugin_hub_app
->>>>>>> 1a1c261d
+    from biothings.cli.dataplugin import dataplugin_application
+    from biothings.cli.hub import hub_application
+    from biothings.cli.manifest import manifest_application
 
     cli.add_typer(dataplugin_application, name="dataplugin")
     cli.add_typer(hub_application, name="dataplugin-hub")
