import asyncio
import crypt
import os
import sys
import types
import time
import copy
import logging
from collections import OrderedDict
from functools import partial
from pprint import pformat

import asyncssh
import aiocron

from biothings import config
from biothings.utils.loggers import get_logger, WSLogHandler, WSShellHandler, ShellLogger
from biothings.utils.hub import (HubShell, get_hub_reloader, CommandDefinition, pending,
                                 AlreadyRunningException, CommandError)
from biothings.utils.jsondiff import make as jsondiff
from biothings.utils.version import check_new_version, get_version
from biothings.utils.common import get_class_from_classpath

# Keys used as category in pinfo (description of jobs submitted to JobManager)
# Those are used in different places
DUMPER_CATEGORY = "dumper"
UPLOADER_CATEGORY = "uploader"
BUILDER_CATEGORY = "builder"
INDEXER_CATEGORY = "indexer"
INDEXMANAGER_CATEGORY = "indexmanager"
RELEASEMANAGER_CATEGORY = "releasemanager"
RELEASER_CATEGORY = "releaser"
SNAPSHOTMANAGER_CATEGORY = "snapshotmanager"
SNAPSHOOTER_CATEGORY = "snapshooter"
DIFFER_CATEGORY = "differ"
DIFFMANAGER_CATEGORY = "diffmanager"
SYNCER_CATEGORY = "syncer"
INSPECTOR_CATEGORY = "inspector"

# HUB_REFRESH_COMMANDS = hasattr(
#     config, "HUB_REFRESH_COMMANDS"
# ) and config.HUB_REFRESH_COMMANDS or "* * * * * *"  # every sec
HUB_REFRESH_COMMANDS = getattr(
    config, "HUB_REFRESH_COMMANDS", "* * * * * *"  # every sec
)

# Check for new code update from app and biothings Git repo
HUB_CHECK_UPGRADE = getattr(
    config, "HUB_CHECK_UPGRADE", "0 * * * *"  # every hour
)


class JobRenderer(object):
    def __init__(self):
        self.rendered = {
            types.FunctionType: self.render_func,
            types.MethodType: self.render_method,
            partial: self.render_partial,
            types.LambdaType: self.render_lambda,
        }

    def render(self, job):
        r = self.rendered.get(type(job._callback))
        rstr = r(job._callback)
        delta = job._when - job._loop.time()
        days = None
        if delta > 86400:
            days = int(delta / 86400)
            delta = delta - 86400
        strdelta = time.strftime("%Hh:%Mm:%Ss", time.gmtime(int(delta)))
        if days:
            strdelta = "%d day(s) %s" % (days, strdelta)
        return "%s {run in %s}" % (rstr, strdelta)

    def render_partial(self, p):
        # class.method(args)
        return self.rendered[type(p.func)](p.func) + "%s" % str(p.args)

    def render_cron(self, c):
        # func type associated to cron can vary
        return self.rendered[type(c.func)](c.func) + " [%s]" % c.spec

    def render_func(self, f):
        return f.__name__

    def render_method(self, m):
        # what is self ? cron ?
        # if type(m.__self__) == aiocron.Cron:   # TODO: delete if confirmed
        if isinstance(m.__self__, aiocron.Cron):
            return self.render_cron(m.__self__)
        else:
            return "%s.%s" % (m.__self__.__class__.__name__, m.__name__)

    def render_lambda(self, l):
        return l.__name__


renderer = JobRenderer()


def status(managers):
    """
    Return a global hub status (number or sources, documents, etc...)
    according to available managers
    """
    total_srcs = None
    total_docs = None
    total_confs = None
    total_builds = None
    total_apis = None
    total_running_apis = None
    if managers.get("source_manager"):
        try:
            srcm = managers["source_manager"]
            srcs = srcm.get_sources()
            total_srcs = len(srcs)
            total_docs = sum([s["upload"]["sources"][subs].get("count", 0) or 0
                              for s in srcs
                              for subs in s.get("upload", {}).get("sources", {})
                              if s.get("upload")])
        except Exception:
            logging.exception("Can't get stats for sources:")

    try:
        bm = managers["build_manager"]
        total_confs = len(bm.build_config_info())
    except Exception:
        logging.exception("Can't get total number of build configurations:")
    try:
        total_builds = len(bm.build_info())
    except Exception:
        logging.exception("Can't get total number of builds:")

    try:
        am = managers["api_manager"]
        apis = am.get_apis()
        total_apis = len(apis)
        total_running_apis = len(
            [a for a in apis if a.get("status") == "running"])
    except Exception:
        logging.exception("Can't get stats for APIs:")

    return {
        "source": {
            "total": total_srcs,
            "documents": total_docs
        },
        "build": {
            "total": total_builds
        },
        "build_conf": {
            "total": total_confs
        },
        "api": {
            "total": total_apis,
            "running": total_running_apis
        },
    }


def schedule(loop):
    """try to render job in a human-readable way..."""
    out = []
    for sch in loop._scheduled:
        if type(sch) != asyncio.events.TimerHandle:
            continue
        if sch._cancelled:
            continue
        try:
            info = renderer.render(sch)
            out.append(info)
        except Exception:
            import traceback
            traceback.print_exc()
            out.append(sch)

    return "\n".join(out)


@asyncio.coroutine
def start_ssh_server(loop,
                     name,
                     passwords,
                     keys=['bin/ssh_host_key'],
                     shell=None,
                     host='',
                     port=8022):
    for key in keys:
        assert os.path.exists(
            key
        ), "Missing key '%s' (use: 'ssh-keygen -f %s' to generate it" % (key,
                                                                         key)
    HubSSHServer.PASSWORDS = passwords
    HubSSHServer.NAME = name
    HubSSHServer.SHELL = shell
    aiocron.crontab(HUB_REFRESH_COMMANDS,
                    func=shell.__class__.refresh_commands,
                    start=True,
                    loop=loop)
    yield from asyncssh.create_server(HubSSHServer,
                                      host,
                                      port,
                                      loop=loop,
                                      server_host_keys=keys)


class HubCommands(OrderedDict):
    def __setitem__(self, k, v):
        if k in self:
            raise ValueError("Command '%s' already defined" % k)
        super().__setitem__(k, v)


class HubServer(object):

    DEFAULT_FEATURES = [
        "config", "job", "dump", "upload", "dataplugin", "source", "build",
        "diff", "index", "snapshot", "release", "inspect", "sync", "api",
        "terminal", "reloader", "dataupload", "ws", "readonly", "upgrade",
        "autohub",
    ]
    DEFAULT_MANAGERS_ARGS = {"upload": {"poll_schedule": "* * * * * */10"}}
    DEFAULT_RELOADER_CONFIG = {
        "folders": None,  # will use default one
        "managers": ["source_manager", "assistant_manager"],
        "reload_func": None
    }  # will use default one
    DEFAULT_DATAUPLOAD_CONFIG = {
        "upload_root": getattr(config, "DATA_UPLOAD_FOLDER", None)
    }
    DEFAULT_WEBSOCKET_CONFIG = {}
    DEFAULT_API_CONFIG = {}
    DEFAULT_AUTOHUB_CONFIG = {
        "version_urls": getattr(config, "VERSION_URLS", []),
        "indexer_factory": getattr(config, "AUTOHUB_INDEXER_FACTORY", None),
        "es_host": getattr(config, "AUTOHUB_ES_HOST", None),
    }

    def __init__(self,
                 source_list,
                 features=None,
                 name="BioThings Hub",
                 managers_custom_args={},
                 api_config=None,
                 reloader_config=None,
                 dataupload_config=None,
                 websocket_config=None,
                 autohub_config=None):
        """
        Helper to setup and instantiate common managers usually used in a hub
        (eg. dumper manager, uploader manager, etc...)
        "source_list" is either:
            - a list of string corresponding to paths to datasources modules
            - a package containing sub-folders with datasources modules
        Specific managers can be retrieved adjusting "features" parameter, where
        each feature corresponds to one or more managers. Parameter defaults to
        all possible available. Managers are configured/init in the same order as the list,
        so if a manager (eg. job_manager) is required by all others, it must be the first
        in the list.
        "managers_custom_args" is an optional dict used to pass specific arguments while
        init managers:
            managers_custom_args={"upload" : {"poll_schedule" : "*/5 * * * *"}}
        will set poll schedule to check upload every 5min (instead of default 10s)
        "reloader_config", "dataupload_config", "autohub_config" and "websocket_config"
        can be used to customize reloader, dataupload and websocket. If None, default config
        is used. If explicitely False, feature is deactivated.
        """
        self.name = name
        self.source_list = source_list
        self.logger, self.logfile = get_logger("hub")
        self._passed_features = features
        self._passed_managers_custom_args = managers_custom_args
        self.features = self.clean_features(features or self.DEFAULT_FEATURES)
        self.managers_custom_args = managers_custom_args
        self.reloader_config = reloader_config or self.DEFAULT_RELOADER_CONFIG
        self.dataupload_config = dataupload_config or self.DEFAULT_DATAUPLOAD_CONFIG
        self.websocket_config = websocket_config or self.DEFAULT_WEBSOCKET_CONFIG
        self.autohub_config = autohub_config or self.DEFAULT_AUTOHUB_CONFIG
        self.ws_listeners = [
        ]  # collect listeners that should be connected (push data through) to websocket
        self.api_config = api_config or self.DEFAULT_API_CONFIG
        # set during configure()
        self.managers = None
        self.api_endpoints = None
        self.readonly_api_endpoints = None
        self.shell = None
        self.commands = None
        self.extra_commands = None
        self.routes = []
        self.readonly_routes = []
        self.ws_urls = []  # only one set, shared between r/w and r/o hub api server
        # flag "do we need to configure?"
        self.configured = False

    def clean_features(self, features):
        """
        Sanitize (ie. remove duplicates) features
        """
        # we can't just use "set()" because we need to preserve order
        ordered = OrderedDict()
        for feat in features:
            if feat not in ordered:
                ordered[feat] = None
        return list(ordered.keys())

    def before_configure(self):
        """
        Hook triggered before configure(),
        used eg. to adjust features list
        """
        pass

    def configure_readonly_api_endpoints(self):
        """
        Assuming read-write API endpoints have previously been defined (self.api_endpoints set)
        extract commands and their endpoint definitions only when method is GET. That is, for any
        given API definition honoring REST principle for HTTP verbs, generate endpoints only for
        which actions are read-only actions.
        """
        assert self.api_endpoints, "Can't derive a read-only API is no read-write endpoints are defined"
        self.readonly_api_endpoints = {}
        for cmd, api_endpoints in self.api_endpoints.items():
            if not isinstance(api_endpoints, list):
                api_endpoints = [api_endpoints]
            for endpoint in api_endpoints:
                if endpoint["method"].lower() != "get":
                    self.logger.debug("Skipping %s: %s for read-only API" % (cmd, endpoint))
                    continue
                else:
                    self.readonly_api_endpoints.setdefault(cmd, []).append(endpoint)

    def configure(self):
        self.before_configure()
        self.remaining_features = copy.deepcopy(
            self.features)  # keep track of what's been configured
        self.configure_ioloop()
        self.configure_managers()
        # setup the shell
        self.shell = HubShell(self.managers["job_manager"])
        self.shell.register_managers(self.managers)
        self.shell.server = self  # propagate server instance in shell
        # so it's accessible from the console if needed
        self.configure_remaining_features()
        self.configure_commands()
        self.configure_extra_commands()
        self.shell.set_commands(self.commands, self.extra_commands)
        # setapi
        if self.api_config is not False:
            self.configure_api_endpoints(
            )  # after shell setup as it adds some default commands
            # we want to expose throught the api
            from biothings.hub.api import generate_api_routes
            from biothings.hub.api.handlers.base import RootHandler

            # First deal with read-only API
            if "readonly" in self.features:
                self.configure_readonly_api_endpoints()
                self.readonly_routes.extend(
                    generate_api_routes(self.shell, self.readonly_api_endpoints))
                # we don't want to expose feature read-only for the API that is *not*
                # read-only. "readonly" feature means we're running another webapp for
                # a specific readonly API. UI can then query the root handler and see
                # if the API is readonly or not, and adjust the components & actions
                ro_features = copy.deepcopy(self.features)
                # terminal feature certainly not allowed in read-only server...
                if "terminal" in self.features:
                    ro_features.remove("terminal")
                # if we have readonly feature, it means another non-readonly server is running
                self.features.remove("readonly")
                hub_name = getattr(config, "HUB_NAME", "Hub") + " (read-only)"
                self.readonly_routes.append(("/", RootHandler, {
                    "features": ro_features, "hub_name": hub_name
                }))

            # Then deal with read-write API
            self.routes.extend(
                generate_api_routes(self.shell, self.api_endpoints))
            self.routes.append(("/", RootHandler, {
                "features": self.features,
            }))

        # done
        self.configured = True

    def configure_ioloop(self):
        import tornado.platform.asyncio
        tornado.platform.asyncio.AsyncIOMainLoop().install()

    def before_start(self):
        pass

    def start(self):
        if not self.configured:
            self.configure()
        self.logger.info("Starting '%s'", self.name)
        # can't use asyncio.get_event_loop() if python < 3.5.3 as it would return
        # another instance of aio loop, take it from job_manager to make sure
        # we share the same one
        loop = self.managers["job_manager"].loop
        if self.routes:
            self.logger.info("Starting Hub API server on port %s" % config.HUB_API_PORT)
            #self.logger.info(self.routes)
            import tornado.web
            # register app into current event loop
            api = tornado.web.Application(self.routes)
            self.extra_commands["api"] = api
            from biothings.hub.api import start_api
            start_api(api,
                      config.HUB_API_PORT,
                      settings=getattr(config, "TORNADO_SETTINGS", {})
                      )
            if self.readonly_routes:
                if not getattr(config, "READONLY_HUB_API_PORT", None):
                    self.logger.warning("Read-only Hub API feature is set but READONLY_HUB_API_PORT"
                                        + "isn't set in configuration")
                else:
                    self.logger.info("Starting read-only Hub API server on port %s" % config.READONLY_HUB_API_PORT)
                    #self.logger.info(self.readonly_routes)
                    ro_api = tornado.web.Application(self.readonly_routes)
                    start_api(ro_api,
                              config.READONLY_HUB_API_PORT,
                              settings=getattr(config, "TORNADO_SETTINGS", {}))
        else:
            self.logger.info("No route defined, API server won't start")
        # at this point, everything is ready/set, last call for customizations
        self.before_start()
        self.logger.info("Starting Hub SSH server on port %s" % config.HUB_SSH_PORT)
        self.ssh_server = start_ssh_server(loop,
                                           self.name,
                                           passwords=config.HUB_PASSWD,
                                           port=config.HUB_SSH_PORT,
                                           shell=self.shell)
        try:
            loop.run_until_complete(self.ssh_server)
        except (OSError, asyncssh.Error) as exc:
            sys.exit('Error starting server: ' + str(exc))
        loop.run_forever()

    def mixargs(self, feat, params=None):
        params = params or {}
        args = {}
        for p in params:
            args[p] = self.managers_custom_args.get(feat, {}).pop(
                p, None) or params[p]
        # mix remaining
        args.update(self.managers_custom_args.get(feat, {}))
        return args

    def configure_job_manager(self):
        import asyncio
        loop = asyncio.get_event_loop()
        from biothings.utils.manager import JobManager
        args = self.mixargs(
            "job", {
                "num_workers": config.HUB_MAX_WORKERS,
                "max_memory_usage": config.HUB_MAX_MEM_USAGE
            })
        job_manager = JobManager(loop, **args)
        self.managers["job_manager"] = job_manager

    def configure_dump_manager(self):
        from biothings.hub.dataload.dumper import DumperManager
        args = self.mixargs("dump")
        dmanager = DumperManager(job_manager=self.managers["job_manager"],
                                 **args)
        self.managers["dump_manager"] = dmanager

    def configure_upload_manager(self):
        from biothings.hub.dataload.uploader import UploaderManager
        args = self.mixargs("upload", {"poll_schedule": "* * * * * */10"})
        upload_manager = UploaderManager(
            job_manager=self.managers["job_manager"], **args)
        self.managers["upload_manager"] = upload_manager

    def configure_dataplugin_manager(self):
        from biothings.hub.dataplugin.manager import DataPluginManager
        dp_manager = DataPluginManager(
            job_manager=self.managers["job_manager"])
        self.managers["dataplugin_manager"] = dp_manager
        from biothings.hub.dataplugin.assistant import AssistantManager
        args = self.mixargs("dataplugin")
        assistant_manager = AssistantManager(
            data_plugin_manager=dp_manager,
            dumper_manager=self.managers["dump_manager"],
            uploader_manager=self.managers["upload_manager"],
            job_manager=self.managers["job_manager"],
            **args)
        self.managers["assistant_manager"] = assistant_manager

    def configure_build_manager(self):
        from biothings.hub.databuild.builder import BuilderManager
        args = self.mixargs("build")
        build_manager = BuilderManager(
            job_manager=self.managers["job_manager"], **args)
        build_manager.configure()
        self.managers["build_manager"] = build_manager
        build_manager.poll()

    def configure_diff_manager(self):
        from biothings.hub.databuild.differ import DifferManager, SelfContainedJsonDiffer
        args = self.mixargs("diff")
        diff_manager = DifferManager(job_manager=self.managers["job_manager"],
                                     poll_schedule="* * * * * */10",
                                     **args)
        diff_manager.configure([
            SelfContainedJsonDiffer,
        ])
        diff_manager.poll(
            "diff", lambda doc: diff_manager.diff(
                "jsondiff-selfcontained", old=None, new=doc["_id"]))
        self.managers["diff_manager"] = diff_manager

    def configure_index_manager(self):
        from biothings.hub.dataindex.indexer import IndexManager
        args = self.mixargs("index")
        index_manager = IndexManager(job_manager=self.managers["job_manager"],
                                     **args)
        index_manager.configure(config.INDEX_CONFIG)
        self.managers["index_manager"] = index_manager

    def configure_snapshot_manager(self):
        assert "index" in self.features, "'snapshot' feature requires 'index'"
        from biothings.hub.dataindex.snapshooter import SnapshotManager
        args = self.mixargs("snapshot")
        snapshot_manager = SnapshotManager(
            index_manager=self.managers["index_manager"],
            job_manager=self.managers["job_manager"],
            **args)
        snapshot_manager.configure(config.SNAPSHOT_CONFIG)
        #snapshot_manager.poll("snapshot",lambda doc: snapshot_manager.snapshot(snapshot_env=???,index=doc["_id"]))
        self.managers["snapshot_manager"] = snapshot_manager

    def configure_release_manager(self):
        assert "diff" in self.features, "'release' feature requires 'diff'"
        assert "snapshot" in self.features, "'release' feature requires 'snapshot'"
        from biothings.hub.datarelease.publisher import ReleaseManager
        args = self.mixargs("release")
        release_manager = ReleaseManager(
            diff_manager=self.managers["diff_manager"],
            snapshot_manager=self.managers["snapshot_manager"],
            job_manager=self.managers["job_manager"],
            poll_schedule="* * * * * */10",
            **args)
        release_manager.configure(config.RELEASE_CONFIG)
        release_manager.poll(
            "release_note",
            lambda doc: release_manager.create_release_note(old=None,
                                                            new=doc["_id"]))
        self.managers["release_manager"] = release_manager

    def configure_sync_manager(self):
        from biothings.hub.databuild.syncer import SyncerManager
        args = self.mixargs("sync")
        sync_manager = SyncerManager(job_manager=self.managers["job_manager"],
                                     **args)
        sync_manager.configure()
        self.managers["sync_manager"] = sync_manager

    def configure_inspect_manager(self):
        assert "upload" in self.features, "'inspect' feature requires 'upload'"
        assert "build" in self.features, "'inspect' feature requires 'build'"
        from biothings.hub.datainspect.inspector import InspectorManager
        args = self.mixargs("inspect")
        inspect_manager = InspectorManager(
            upload_manager=self.managers["upload_manager"],
            build_manager=self.managers["build_manager"],
            job_manager=self.managers["job_manager"],
            **args)
        self.managers["inspect_manager"] = inspect_manager

    def configure_api_manager(self):
        assert "index" in self.features, "'api' feature requires 'index'"
        from biothings.hub.api.manager import APIManager
        args = self.mixargs("api")
        api_manager = APIManager(**args)
        self.managers["api_manager"] = api_manager

    def configure_source_manager(self):
        if "dump" in self.features or "upload" in self.features:
            self.mixargs("source")
            from biothings.hub.dataload.source import SourceManager
            source_manager = SourceManager(
                source_list=self.source_list,
                dump_manager=self.managers["dump_manager"],
                upload_manager=self.managers["upload_manager"],
                data_plugin_manager=self.managers.get("dataplugin_manager"),
            )
            self.managers["source_manager"] = source_manager
        # init data plugin once source_manager has been set (it inits dumper and uploader
        # managers, if assistant_manager is configured/loaded before, datasources won't appear
        # in dumper/uploader managers as they were not ready yet)
        if "dataplugin" in self.features:
            self.managers["assistant_manager"].configure()
            self.managers["assistant_manager"].load()

        # now that we have the source manager setup, we can schedule and poll
        if "dump" in self.features and not getattr(
                config, "SKIP_DUMPER_SCHEDULE", False):
            self.managers["dump_manager"].schedule_all()
        if "upload" in self.features and not getattr(
                config, "SKIP_UPLOADER_POLL", False):
            self.managers["upload_manager"].poll(
                'upload', lambda doc: self.shell.launch(
                    partial(self.managers["upload_manager"].upload_src, doc[
                        "_id"])))

    def configure_autohub_feature(self):
        """
        See bt.hub.standalone.AutoHubFeature
        """
        # "autohub" feature is based on "dump","upload" and "sync" features.
        # If autohub is running on its own (standalone instance only for instance)
        # we don't list them in DEFAULT_FEATURES as we don't want them to produce
        # commands such as dump() or upload() as these are renamed for clarity
        # that said, those managers could still exist *if* autohub is mixed
        # with "standard" hub, so we don't want to override them if already configured
        if not self.managers.get("dump_manager"):
            self.configure_dump_manager()
        if not self.managers.get("upload_manager"):
            self.configure_upload_manager()
        if not self.managers.get("sync_manager"):
            self.configure_sync_manager()

        # Originally, autohub was a hub server on its own, it's now
        # converted a feature;to avoid mixins and bringing complexity in this HubServer
        # definition, we use composition pointing to an instance of that feature which
        # encapsulates that complexity
        from biothings.hub.standalone import AutoHubFeature
        # only pass required manage rs
        autohub_managers = {
            "dump_manager": self.managers["dump_manager"],
            "upload_manager": self.managers["upload_manager"],
            "sync_manager": self.managers["sync_manager"],
        }

        version_urls = self.autohub_config["version_urls"]
        indexer_factory = self.autohub_config["indexer_factory"]
        es_host = self.autohub_config["es_host"]
        factory = None
        if indexer_factory:
            assert es_host, "indexer_factory set but es_host not set (AUTOHUB_ES_HOST), can't know which ES server to use"
            try:
                factory_class = get_class_from_classpath(indexer_factory)
                factory = factory_class(version_urls, es_host)
            except (ImportError, ModuleNotFoundError) as e:
                self.logger.error("Couldn't find indexer factory class from '%s': %s" % (indexer_factory, e))
        self.autohub_feature = AutoHubFeature(autohub_managers, version_urls, factory)
        try:
            self.autohub_feature.configure()
        except Exception as e:
            self.logger.error("Could't configure feature 'autohub', will be deactivated: %s" % e)
            self.features.remove("autohub")

    def configure_managers(self):
        if self.managers is not None:
            raise Exception("Managers have already been configured")
        self.managers = {}

        self.logger.info("Setting up managers for following features: %s",
                         self.features)
        assert "job" in self.features, "'job' feature is mandatory"
        if "source" in self.features:
            assert "dump" in self.features and "upload" in self.features, "'source' feature requires both 'dump' and 'upload' features"
        if "dataplugin" in self.features:
            assert "source" in self.features, "'dataplugin' feature requires 'source' feature"

        # specific order, eg. job_manager is used by all managers
        for feat in self.features:
            if hasattr(self, "configure_%s_manager" % feat):
<<<<<<< HEAD
                self.logger.info("Configuring feature '%s'" % feat)
=======
                self.logger.info("Configuring feature '%s'", feat)
>>>>>>> 4f71a97b
                getattr(self, "configure_%s_manager" % feat)()
                self.remaining_features.remove(feat)
            elif hasattr(self, "configure_%s_feature" % feat):
                # see configure_remaining_features()
                pass  # this is configured after managers but should not produce an error
            else:
                raise AttributeError(
                    "Feature '%s' listed but no 'configure_%s_{manager|feature}' method found"
                    % (feat, feat))

        self.logger.info("Active manager(s): %s" % pformat(self.managers))

    def configure_config_feature(self):
        # just a placeholder
        pass

    def configure_upgrade_feature(self):
        """
        Allows a Hub to check for new versions (new commits to apply on running branch)
        and apply them on current code base
        """

        if not getattr(config, "app_folder", None) or not getattr(config, "biothings_folder", None):
            self.logger.warning("Can't schedule check for new code updates, "
                                + "app folder and/or biothings folder not defined")
            return

        from biothings.hub.upgrade import BioThingsSystemUpgrade, ApplicationSystemUpgrade
        def get_upgrader(klass, folder):
            version = get_version(folder)
            klass.SRC_ROOT_FOLDER = folder
            klass.GIT_REPO_URL = version["giturl"]
            klass.DEFAULT_BRANCH = version["branch"]
            return klass

        bt_upgrader_class = get_upgrader(BioThingsSystemUpgrade, config.biothings_folder)
        app_upgrader_class = get_upgrader(ApplicationSystemUpgrade, config.app_folder)
        self.managers["dump_manager"].register_classes([bt_upgrader_class, app_upgrader_class])

        @asyncio.coroutine
        def check_code_upgrade():
            self.logger.info("Checking for new code updates")
            bt_new = check_new_version(config.biothings_folder)
            try:
                app_new = check_new_version(config.app_folder)
            except Exception as e:
                self.logger.warning("Can't check for new version: %s" % e)
                return
            # enrich existing version information with an "upgrade" field.
            # note: we do that on config.conf, the actual config.py module,
            # *not* directly on config as it's a wrapper over config.conf
            for (name, new, param) in (("app", app_new, "APP_VERSION"), ("biothings", bt_new, "BIOTHINGS_VERSION")):
                if new:
                    self.logger.info("Found updates for %s:\n%s" % (name, pformat(new)))
                    getattr(config.conf, param)["upgrade"] = new
                else:
                    # just in case, we pop out the key
                    getattr(config.conf, param).pop("upgrade", None)

        loop = self.managers.get("job_manager") and self.managers[
            "job_manager"].loop or asyncio.get_event_loop()

        # check at startup, then regularly
        asyncio.ensure_future(check_code_upgrade())
        aiocron.crontab(HUB_CHECK_UPGRADE,
                        func=check_code_upgrade,
                        start=True,
                        loop=loop)

    def get_websocket_urls(self):

        if self.ws_urls:
            return self.ws_urls

        import sockjs.tornado
        import biothings.hub.api.handlers.ws as ws
        from biothings.utils.hub_db import ChangeWatcher
        # monitor change in database to report activity in webapp
        self.db_listener = ws.HubDBListener()
        ChangeWatcher.add(self.db_listener)
        ChangeWatcher.publish()
        self.log_listener = ws.LogListener()
        # push log statements to the webapp
        root_logger = logging.getLogger(
        )  # careful, asyncio logger will trigger log statement while in the handler
        # (ie. infinite loop), root logger not recommended)
        root_logger.addHandler(WSLogHandler(self.log_listener))
        self.ws_listeners.extend([self.db_listener, self.log_listener])
        ws_router = sockjs.tornado.SockJSRouter(
            partial(ws.WebSocketConnection, listeners=self.ws_listeners),
            '/ws')
        self.ws_urls = ws_router.urls
        return self.ws_urls

    def configure_ws_feature(self):
        # add websocket endpoint
        ws_urls = self.get_websocket_urls()
        self.routes.extend(ws_urls)

    def configure_terminal_feature(self):
        assert "ws" in self.features, "'terminal' feature requires 'ws'"
        assert "ws" in self.remaining_features, "'terminal' feature should configured before 'ws'"
        # shell logger/listener to communicate between webapp and hub ssh console
        import biothings.hub.api.handlers.ws as ws
        shell_listener = ws.LogListener()
        shell_logger = logging.getLogger("shell")
        assert isinstance(shell_logger,
                          ShellLogger), "shell_logger isn't properly set"
        shell_logger.addHandler(WSShellHandler(shell_listener))
        self.ws_listeners.append(shell_listener)
        # webapp terminal to hub shell connection through /shell endpoint
        from biothings.hub.api.handlers.shell import ShellHandler
        shell_endpoint = ("/shell", ShellHandler, {
            "shell": self.shell,
            "shellog": shell_logger
        })
        self.routes.append(shell_endpoint)

    def configure_dataupload_feature(self):
        assert "ws" in self.features, "'dataupload' feature requires 'ws'"
        assert "ws" in self.remaining_features, "'dataupload' feature should configured before 'ws'"
        # this one is not bound to a specific command
        from biothings.hub.api.handlers.upload import UploadHandler
        # tuple type = interpreted as a route handler
        self.routes.append(
            (r"/dataupload/([\w\.-]+)?", UploadHandler, self.dataupload_config))

    def configure_reloader_feature(self):
        monitored_folders = self.reloader_config["folders"] or [
            "hub/dataload/sources",
            getattr(config, "DATA_PLUGIN_FOLDER", None)
        ]
        reload_func = self.reloader_config["reload_func"] or partial(
            self.shell.restart, force=True)
        reloader = get_hub_reloader(monitored_folders,
                                    reload_func=reload_func)
        reloader and reloader.monitor()

    def configure_readonly_feature(self):
        """
        Define then expose read-only Hub API endpoints
        so Hub can be accessed without any risk of modifying data
        """
        assert self.api_config is not False, "api_config (read/write API) is required " \
                                             + "to defined a read-only API (it's derived from)"
        # first websockets URLs (we only fetch data from websocket, so no
        # risk of write operations there
        ws_urls = self.get_websocket_urls()
        self.readonly_routes.extend(ws_urls)
        # the rest of the readonly feature setup is done as the end, when starting the server

    def configure_remaining_features(self):
        self.logger.info("Setting up remaining features: %s",
                         self.remaining_features)
        # specific order, eg. job_manager is used by all managers
        for feat in copy.deepcopy(self.remaining_features):
            if hasattr(self, "configure_%s_feature" % feat):
                getattr(self, "configure_%s_feature" % feat)()
                self.remaining_features.remove(feat)
                pass  # this is configured after managers but should not produce an error
            else:
                raise AttributeError(
                    "Feature '%s' listed but no 'configure_%s_feature' method found"
                    % (feat, feat))

    def configure_commands(self):
        """
        Configure hub commands according to available managers
        """
        assert self.managers, "No managers configured"
        self.commands = HubCommands()
        self.commands["status"] = CommandDefinition(command=partial(status, self.managers),
                                                    tracked=False)
        if "config" in self.features:
            self.commands["config"] = CommandDefinition(command=config.show,
                                                        tracked=False)
            self.commands["setconf"] = config.store_value_to_db
            self.commands["resetconf"] = config.reset
        # getting info
        if self.managers.get("source_manager"):
            self.commands["source_info"] = CommandDefinition(
                command=self.managers["source_manager"].get_source,
                tracked=False)
            self.commands["source_reset"] = CommandDefinition(
                command=self.managers["source_manager"].reset, tracked=True)
        # dump commands
        if self.managers.get("dump_manager"):
            self.commands["dump"] = self.managers["dump_manager"].dump_src
            self.commands["dump_all"] = self.managers["dump_manager"].dump_all
        # upload commands
        if self.managers.get("upload_manager"):
            self.commands["upload"] = self.managers[
                "upload_manager"].upload_src
            self.commands["upload_all"] = self.managers[
                "upload_manager"].upload_all
        # building/merging
        if self.managers.get("build_manager"):
            self.commands["whatsnew"] = CommandDefinition(
                command=self.managers["build_manager"].whatsnew, tracked=False)
            self.commands["lsmerge"] = self.managers[
                "build_manager"].list_merge
            self.commands["rmmerge"] = self.managers[
                "build_manager"].delete_merge
            self.commands["merge"] = self.managers["build_manager"].merge
            self.commands["archive"] = self.managers[
                "build_manager"].archive_merge
        if hasattr(config, "INDEX_CONFIG"):
            self.commands["index_config"] = config.INDEX_CONFIG
        if hasattr(config, "SNAPSHOT_CONFIG"):
            self.commands["snapshot_config"] = config.SNAPSHOT_CONFIG
        if hasattr(config, "PUBLISH_CONFIG"):
            self.commands["publish_config"] = config.PUBLISH_CONFIG
        # diff
        if self.managers.get("diff_manager"):
            self.commands["diff"] = self.managers["diff_manager"].diff
            self.commands["report"] = self.managers["diff_manager"].diff_report
        # indexing commands
        if self.managers.get("index_manager"):
            self.commands["index"] = self.managers["index_manager"].index
        if self.managers.get("snapshot_manager"):
            self.commands["snapshot"] = self.managers[
                "snapshot_manager"].snapshot
        # data release commands
        if self.managers.get("release_manager"):
            self.commands["create_release_note"] = self.managers[
                "release_manager"].create_release_note
            self.commands["get_release_note"] = CommandDefinition(
                command=self.managers["release_manager"].get_release_note,
                tracked=False)
            self.commands["publish"] = self.managers["release_manager"].publish
            self.commands["publish_diff"] = self.managers[
                "release_manager"].publish_diff
            self.commands["publish_snapshot"] = self.managers[
                "release_manager"].publish_snapshot
        if self.managers.get("sync_manager"):
            self.commands["sync"] = CommandDefinition(
                command=self.managers["sync_manager"].sync)
        # inspector
        if self.managers.get("inspect_manager"):
            self.commands["inspect"] = self.managers["inspect_manager"].inspect
        # data plugins
        if self.managers.get("assistant_manager"):
            self.commands["register_url"] = partial(
                self.managers["assistant_manager"].register_url)
            self.commands["unregister_url"] = partial(
                self.managers["assistant_manager"].unregister_url)
            self.commands["export_plugin"] = partial(
                self.managers["assistant_manager"].export)
        if self.managers.get("dataplugin_manager"):
            self.commands["dump_plugin"] = self.managers[
                "dataplugin_manager"].dump_src
        if "autohub" in self.DEFAULT_FEATURES:
            self.commands["list"] = CommandDefinition(command=self.autohub_feature.list_biothings, tracked=False)
            # dump commands
            self.commands["versions"] = partial(self.managers["dump_manager"].call, method_name="versions")
            self.commands["check"] = partial(self.managers["dump_manager"].dump_src, check_only=True)
            self.commands["info"] = partial(self.managers["dump_manager"].call, method_name="info")
            self.commands["download"] = partial(self.managers["dump_manager"].dump_src)
            # upload commands
            self.commands["apply"] = partial(self.managers["upload_manager"].upload_src)
            self.commands["install"] = partial(self.autohub_feature.install)
            self.commands["backend"] = partial(self.managers["dump_manager"].call, method_name="get_target_backend")
            self.commands["reset_backend"] = partial(self.managers["dump_manager"].call, method_name="reset_target_backend")

        logging.info("Registered commands: %s", list(self.commands.keys()))

    def configure_extra_commands(self):
        """
        Same as configure_commands() but commands are not exposed publicly in the shell
        (they are shortcuts or commands for API endpoints, supporting commands, etc...)
        """
        assert self.managers, "No managers configured"
        self.extra_commands = {}  # unordered since not exposed, we don't care
        loop = self.managers.get("job_manager") and self.managers[
            "job_manager"].loop or asyncio.get_event_loop()
        self.extra_commands["g"] = CommandDefinition(command=globals(),
                                                     tracked=False)
        self.extra_commands["sch"] = CommandDefinition(command=partial(schedule, loop),
                                                       tracked=False)
        # expose contant so no need to put quotes (eg. top(pending) instead of top("pending")
        self.extra_commands["pending"] = CommandDefinition(command=pending,
                                                           tracked=False)
        self.extra_commands["loop"] = CommandDefinition(command=loop,
                                                        tracked=False)

        if self.managers.get("job_manager"):
            self.extra_commands["pqueue"] = CommandDefinition(
                command=self.managers["job_manager"].process_queue,
                tracked=False)
            self.extra_commands["tqueue"] = CommandDefinition(
                command=self.managers["job_manager"].thread_queue,
                tracked=False)
            self.extra_commands["jm"] = CommandDefinition(
                command=self.managers["job_manager"], tracked=False)
            self.extra_commands["top"] = CommandDefinition(
                command=self.managers["job_manager"].top, tracked=False)
            self.extra_commands["job_info"] = CommandDefinition(
                command=self.managers["job_manager"].job_info, tracked=False)
        if self.managers.get("source_manager"):
            self.extra_commands["sm"] = CommandDefinition(
                command=self.managers["source_manager"], tracked=False)
            self.extra_commands["sources"] = CommandDefinition(
                command=self.managers["source_manager"].get_sources,
                tracked=False)
            self.extra_commands["source_save_mapping"] = CommandDefinition(
                command=self.managers["source_manager"].save_mapping)
        if self.managers.get("dump_manager"):
            self.extra_commands["dm"] = CommandDefinition(
                command=self.managers["dump_manager"], tracked=False)
            self.extra_commands["dump_info"] = CommandDefinition(
                command=self.managers["dump_manager"].dump_info, tracked=False)
        if self.managers.get("dataplugin_manager"):
            self.extra_commands["dpm"] = CommandDefinition(
                command=self.managers["dataplugin_manager"], tracked=False)
        if self.managers.get("assistant_manager"):
            self.extra_commands["am"] = CommandDefinition(
                command=self.managers["assistant_manager"], tracked=False)
        if self.managers.get("upload_manager"):
            self.extra_commands["um"] = CommandDefinition(
                command=self.managers["upload_manager"], tracked=False)
            self.extra_commands["upload_info"] = CommandDefinition(
                command=self.managers["upload_manager"].upload_info,
                tracked=False)
        if self.managers.get("build_manager"):
            self.extra_commands["bm"] = CommandDefinition(
                command=self.managers["build_manager"], tracked=False)
            self.extra_commands["builds"] = CommandDefinition(
                command=self.managers["build_manager"].build_info,
                tracked=False)
            self.extra_commands["build"] = CommandDefinition(
                command=lambda id: self.managers["build_manager"].build_info(
                    id=id),
                tracked=False)
            self.extra_commands["build_config_info"] = CommandDefinition(
                command=self.managers["build_manager"].build_config_info,
                tracked=False)
            self.extra_commands["build_save_mapping"] = CommandDefinition(
                command=self.managers["build_manager"].save_mapping)
            self.extra_commands["create_build_conf"] = CommandDefinition(
                command=self.managers["build_manager"].
                create_build_configuration)
            self.extra_commands["update_build_conf"] = CommandDefinition(
                command=self.managers["build_manager"].
                update_build_configuration)
            self.extra_commands["delete_build_conf"] = CommandDefinition(
                command=self.managers["build_manager"].
                delete_build_configuration)
        if self.managers.get("diff_manager"):
            self.extra_commands["dim"] = CommandDefinition(
                command=self.managers["diff_manager"], tracked=False)
            self.extra_commands["diff_info"] = CommandDefinition(
                command=self.managers["diff_manager"].diff_info, tracked=False)
            self.extra_commands["jsondiff"] = CommandDefinition(
                command=jsondiff, tracked=False)
        if self.managers.get("sync_manager"):
            self.extra_commands["sym"] = CommandDefinition(
                command=self.managers["sync_manager"], tracked=False)
        if self.managers.get("index_manager"):
            self.extra_commands["im"] = CommandDefinition(
                command=self.managers["index_manager"], tracked=False)
            self.extra_commands["index_info"] = CommandDefinition(
                command=self.managers["index_manager"].index_info,
                tracked=False)
            self.extra_commands["validate_mapping"] = CommandDefinition(
                command=self.managers["index_manager"].validate_mapping)
        if self.managers.get("snapshot_manager"):
            self.extra_commands["ssm"] = CommandDefinition(
                command=self.managers["snapshot_manager"], tracked=False)
            self.extra_commands["snapshot_info"] = CommandDefinition(
                command=self.managers["snapshot_manager"].snapshot_info,
                tracked=False)
        if self.managers.get("release_manager"):
            self.extra_commands["rm"] = CommandDefinition(
                command=self.managers["release_manager"], tracked=False)
            self.extra_commands["release_info"] = CommandDefinition(
                command=self.managers["release_manager"].release_info,
                tracked=False)
            self.extra_commands["reset_synced"] = CommandDefinition(
                command=self.managers["release_manager"].reset_synced,
                tracked=True)
        if self.managers.get("inspect_manager"):
            self.extra_commands["ism"] = CommandDefinition(
                command=self.managers["inspect_manager"], tracked=False)
        if self.managers.get("api_manager"):
            self.extra_commands["api"] = CommandDefinition(
                command=self.managers["api_manager"], tracked=False)
            self.extra_commands["get_apis"] = CommandDefinition(
                command=self.managers["api_manager"].get_apis, tracked=False)
            self.extra_commands["delete_api"] = CommandDefinition(
                command=self.managers["api_manager"].delete_api)
            self.extra_commands["create_api"] = CommandDefinition(
                command=self.managers["api_manager"].create_api)
            self.extra_commands["start_api"] = CommandDefinition(
                command=self.managers["api_manager"].start_api)
            self.extra_commands["stop_api"] = self.managers[
                "api_manager"].stop_api
        if "upgrade" in self.DEFAULT_FEATURES:
            def upgrade(code_base):  # just a wrapper over dumper
                """Upgrade (git pull) repository for given code base name ("biothings_sdk" or "application")"""
                assert code_base in ("application","biothings_sdk"), "Unknown code base '%s'" % code_base
                return self.managers["dump_manager"].dump_src("__" + code_base)
            self.commands["upgrade"] = CommandDefinition(command=upgrade)

        logging.debug("Registered extra (private) commands: %s",
                      list(self.extra_commands.keys()))

    def configure_api_endpoints(self):
        cmdnames = list(self.commands.keys())
        if self.extra_commands:
            cmdnames.extend(list(self.extra_commands.keys()))
        from biothings.hub.api import EndpointDefinition
        self.api_endpoints = {}
        self.api_endpoints["config"] = []
        if "config" in cmdnames:
            self.api_endpoints["config"].append(
                EndpointDefinition(name="config", method="get"))
            self.api_endpoints["config"].append(
                EndpointDefinition(name="setconf",
                                   method="put",
                                   force_bodyargs=True))
            self.api_endpoints["config"].append(
                EndpointDefinition(name="resetconf",
                                   method="delete",
                                   force_bodyargs=True))
        if not self.api_endpoints["config"]:
            self.api_endpoints.pop("config")
        if "builds" in cmdnames:
            self.api_endpoints["builds"] = EndpointDefinition(name="builds",
                                                              method="get")
        self.api_endpoints["build"] = []
        if "build" in cmdnames:
            self.api_endpoints["build"].append(
                EndpointDefinition(method="get", name="build"))
        if "archive" in cmdnames:
            self.api_endpoints["build"].append(
                EndpointDefinition(method="post",
                                   name="archive",
                                   suffix="archive"))
        if "rmmerge" in cmdnames:
            self.api_endpoints["build"].append(
                EndpointDefinition(method="delete", name="rmmerge"))
        if "merge" in cmdnames:
            self.api_endpoints["build"].append(
                EndpointDefinition(name="merge", method="put", suffix="new"))
        if "build_save_mapping" in cmdnames:
            self.api_endpoints["build"].append(
                EndpointDefinition(name="build_save_mapping",
                                   method="put",
                                   suffix="mapping"))
        if not self.api_endpoints["build"]:
            self.api_endpoints.pop("build")
        self.api_endpoints["publish"] = []
        if "publish_diff" in cmdnames:
            self.api_endpoints["publish"].append(
                EndpointDefinition(name="publish_diff",
                                   method="post",
                                   suffix="incremental",
                                   force_bodyargs=True))
        if "publish_snapshot" in cmdnames:
            self.api_endpoints["publish"].append(
                EndpointDefinition(name="publish_snapshot",
                                   method="post",
                                   suffix="full",
                                   force_bodyargs=True))
        if not self.api_endpoints["publish"]:
            self.api_endpoints.pop("publish")
        if "diff" in cmdnames:
            self.api_endpoints["diff"] = EndpointDefinition(
                name="diff", method="put", force_bodyargs=True)
        if "job_info" in cmdnames:
            self.api_endpoints["job_manager"] = EndpointDefinition(
                name="job_info", method="get")
        if "dump_info" in cmdnames:
            self.api_endpoints["dump_manager"] = EndpointDefinition(
                name="dump_info", method="get")
        if "upload_info" in cmdnames:
            self.api_endpoints["upload_manager"] = EndpointDefinition(
                name="upload_info", method="get")
        if "build_config_info" in cmdnames:
            self.api_endpoints["build_manager"] = EndpointDefinition(
                name="build_config_info", method="get")
        if "index_info" in cmdnames:
            self.api_endpoints["index_manager"] = EndpointDefinition(
                name="index_info", method="get")
        if "snapshot_info" in cmdnames:
            self.api_endpoints["snapshot_manager"] = EndpointDefinition(
                name="snapshot_info", method="get")
        if "release_info" in cmdnames:
            self.api_endpoints["release_manager"] = EndpointDefinition(
                name="release_info", method="get")
        if "reset_synced" in cmdnames:
            self.api_endpoints[
                "release_manager/reset_synced"] = EndpointDefinition(
                    name="reset_synced", method="put")
        if "diff_info" in cmdnames:
            self.api_endpoints["diff_manager"] = EndpointDefinition(
                name="diff_info", method="get")
        if "commands" in cmdnames:
            self.api_endpoints["commands"] = EndpointDefinition(
                name="commands", method="get")
        if "command" in cmdnames:
            self.api_endpoints["command"] = EndpointDefinition(name="command",
                                                               method="get")
        if "sources" in cmdnames:
            self.api_endpoints["sources"] = EndpointDefinition(name="sources",
                                                               method="get")
        self.api_endpoints["source"] = []
        if "source_info" in cmdnames:
            self.api_endpoints["source"].append(
                EndpointDefinition(name="source_info", method="get"))
        if "source_reset" in cmdnames:
            self.api_endpoints["source"].append(
                EndpointDefinition(name="source_reset",
                                   method="post",
                                   suffix="reset"))
        if "dump" in cmdnames:
            self.api_endpoints["source"].append(
                EndpointDefinition(name="dump", method="put", suffix="dump"))
        if "upload" in cmdnames:
            self.api_endpoints["source"].append(
                EndpointDefinition(name="upload",
                                   method="put",
                                   suffix="upload"))
        if "source_save_mapping" in cmdnames:
            self.api_endpoints["source"].append(
                EndpointDefinition(name="source_save_mapping",
                                   method="put",
                                   suffix="mapping"))
        if not self.api_endpoints["source"]:
            self.api_endpoints.pop("source")
        if "inspect" in cmdnames:
            self.api_endpoints["inspect"] = EndpointDefinition(
                name="inspect", method="put", force_bodyargs=True)
        if "register_url" in cmdnames:
            self.api_endpoints["dataplugin/register_url"] = EndpointDefinition(
                name="register_url", method="post", force_bodyargs=True)
        if "unregister_url" in cmdnames:
            self.api_endpoints[
                "dataplugin/unregister_url"] = EndpointDefinition(
                    name="unregister_url",
                    method="delete",
                    force_bodyargs=True)
        self.api_endpoints["dataplugin"] = []
        if "dump_plugin" in cmdnames:
            self.api_endpoints["dataplugin"].append(
                EndpointDefinition(name="dump_plugin",
                                   method="put",
                                   suffix="dump"))
        if "export_plugin" in cmdnames:
            self.api_endpoints["dataplugin"].append(
                EndpointDefinition(name="export_plugin",
                                   method="put",
                                   suffix="export"))
        if not self.api_endpoints["dataplugin"]:
            self.api_endpoints.pop("dataplugin")
        if "jsondiff" in cmdnames:
            self.api_endpoints["jsondiff"] = EndpointDefinition(
                name="jsondiff", method="post", force_bodyargs=True)
        if "validate_mapping" in cmdnames:
            self.api_endpoints["mapping/validate"] = EndpointDefinition(
                name="validate_mapping", method="post", force_bodyargs=True)
        self.api_endpoints["buildconf"] = []
        if "create_build_conf" in cmdnames:
            self.api_endpoints["buildconf"].append(
                EndpointDefinition(name="create_build_conf",
                                   method="post",
                                   force_bodyargs=True))
            self.api_endpoints["buildconf"].append(
                EndpointDefinition(name="update_build_conf",
                                   method="put",
                                   force_bodyargs=True))
        if "delete_build_conf" in cmdnames:
            self.api_endpoints["buildconf"].append(
                EndpointDefinition(name="delete_build_conf",
                                   method="delete",
                                   force_bodyargs=True))
        if not self.api_endpoints["buildconf"]:
            self.api_endpoints.pop("buildconf")
        if "index" in cmdnames:
            self.api_endpoints["index"] = EndpointDefinition(
                name="index", method="put", force_bodyargs=True)
        if "snapshot" in cmdnames:
            self.api_endpoints["snapshot"] = EndpointDefinition(
                name="snapshot", method="put", force_bodyargs=True)
        if "sync" in cmdnames:
            self.api_endpoints["sync"] = EndpointDefinition(
                name="sync", method="post", force_bodyargs=True)
        if "whatsnew" in cmdnames:
            self.api_endpoints["whatsnew"] = EndpointDefinition(
                name="whatsnew", method="get")
        if "status" in cmdnames:
            self.api_endpoints["status"] = EndpointDefinition(name="status",
                                                              method="get")
        self.api_endpoints["release_note"] = []
        if "create_release_note" in cmdnames:
            self.api_endpoints["release_note"].append(
                EndpointDefinition(name="create_release_note",
                                   method="put",
                                   suffix="create",
                                   force_bodyargs=True))
        if "get_release_note" in cmdnames:
            self.api_endpoints["release_note"].append(
                EndpointDefinition(name="get_release_note",
                                   method="get",
                                   force_bodyargs=True))
        if not self.api_endpoints["release_note"]:
            self.api_endpoints.pop("release_note")
        self.api_endpoints["api"] = []
        if "start_api" in cmdnames:
            self.api_endpoints["api"].append(
                EndpointDefinition(name="start_api",
                                   method="put",
                                   suffix="start"))
        if "stop_api" in cmdnames:
            self.api_endpoints["api"].append(
                EndpointDefinition(name="stop_api",
                                   method="put",
                                   suffix="stop"))
        if "delete_api" in cmdnames:
            self.api_endpoints["api"].append(
                EndpointDefinition(name="delete_api",
                                   method="delete",
                                   force_bodyargs=True))
        if "create_api" in cmdnames:
            self.api_endpoints["api"].append(
                EndpointDefinition(name="create_api",
                                   method="post",
                                   force_bodyargs=True))
        if not self.api_endpoints["api"]:
            self.api_endpoints.pop("api")
        if "get_apis" in cmdnames:
            self.api_endpoints["api/list"] = EndpointDefinition(
                name="get_apis", method="get")
        if "stop" in cmdnames:
            self.api_endpoints["stop"] = EndpointDefinition(name="stop",
                                                            method="put")
        if "restart" in cmdnames:
            self.api_endpoints["restart"] = EndpointDefinition(name="restart",
                                                               method="put")
        self.api_endpoints["standalone"] = []
        if "list" in cmdnames:
            self.api_endpoints["standalone"].append(EndpointDefinition(name="list", method="get", suffix="list"))
        if "versions" in cmdnames:
            self.api_endpoints["standalone"].append(EndpointDefinition(name="versions", method="get", suffix="versions"))
        if "check" in cmdnames:
            self.api_endpoints["standalone"].append(EndpointDefinition(name="check", method="get", suffix="check"))
        if "info" in cmdnames:
            self.api_endpoints["standalone"].append(EndpointDefinition(name="info", method="get", suffix="info"))
        if "download" in cmdnames:
            self.api_endpoints["standalone"].append(EndpointDefinition(name="download", method="post", suffix="download"))
        if "apply" in cmdnames:
            self.api_endpoints["standalone"].append(EndpointDefinition(name="apply", method="post", suffix="apply"))
        if "install" in cmdnames:
            self.api_endpoints["standalone"].append(EndpointDefinition(name="install", method="post", suffix="install"))
        if "backend" in cmdnames:
            self.api_endpoints["standalone"].append(EndpointDefinition(name="backend", method="get", suffix="backend"))
        if "reset_backend" in cmdnames:
            self.api_endpoints["standalone"].append(EndpointDefinition(name="reset_backend", method="delete", suffix="backend"))
        if not self.api_endpoints["standalone"]:
            self.api_endpoints.pop("standalone")
        if "upgrade" in self.commands:
            self.api_endpoints["code/upgrade"] = EndpointDefinition(name="upgrade", method="put")


class HubSSHServer(asyncssh.SSHServer):

    PASSWORDS = {}
    SHELL = None

    def session_requested(self):
        return HubSSHServerSession(self.__class__.NAME, self.__class__.SHELL)

    def connection_made(self, connection):
        self._conn = connection
        print('SSH connection received from %s.' %
              connection.get_extra_info('peername')[0])

    def connection_lost(self, exc):
        if exc:
            print('SSH connection error: ' + str(exc), file=sys.stderr)
        else:
            print('SSH connection closed.')

    def begin_auth(self, username):
        try:
            self._conn.set_authorized_keys('bin/authorized_keys/%s.pub' %
                                           username)
        except IOError:
            pass
        return True

    def password_auth_supported(self):
        return True

    def validate_password(self, username, password):
        if self.password_auth_supported():
            pw = self.__class__.PASSWORDS.get(username, '*')
            return crypt.crypt(password, pw) == pw
        else:
            return False


class HubSSHServerSession(asyncssh.SSHServerSession):
    def __init__(self, name, shell):
        self.name = name
        self.shell = shell
        self._input = ''

    def connection_made(self, chan):
        self._chan = chan

    def shell_requested(self):
        return True

    def exec_requested(self, command):
        self.eval_lines(["%s" % command, "\n"])
        return True

    def session_started(self):
        welcome = ('\nWelcome to %s, %s!\n' %
                   (self.name, self._chan.get_extra_info('username')))
        self.shell.shellog.output(welcome)
        self._chan.write(welcome)
        prompt = 'hub> '
        self.shell.shellog.output(prompt)
        self._chan.write(prompt)

    def data_received(self, data, datatype):
        self._input += data
        return self.eval_lines(self._input.split('\n'))

    def eval_lines(self, lines):
        for line in lines[:-1]:
            try:
                outs = [out for out in self.shell.eval(line) if out]
                # trailing \n if not already there
                if outs:
                    strout = "\n".join(outs).strip("\n") + "\n"
                    self._chan.write(strout)
                    self.shell.shellog.output(strout)
            except AlreadyRunningException as e:
                self._chan.write("AlreadyRunningException: %s" % e)
            except CommandError as e:
                self._chan.write("CommandError: %s" % e)
        self._chan.write('hub> ')
        # consume passed commands
        self._input = lines[-1]

    def eof_received(self):
        self._chan.write('Have a good one...\n')
        self._chan.exit(0)

    def break_received(self, msec):
        # simulate CR
        self._chan.write('\n')
        self.data_received("\n", None)<|MERGE_RESOLUTION|>--- conflicted
+++ resolved
@@ -667,11 +667,7 @@
         # specific order, eg. job_manager is used by all managers
         for feat in self.features:
             if hasattr(self, "configure_%s_manager" % feat):
-<<<<<<< HEAD
-                self.logger.info("Configuring feature '%s'" % feat)
-=======
                 self.logger.info("Configuring feature '%s'", feat)
->>>>>>> 4f71a97b
                 getattr(self, "configure_%s_manager" % feat)()
                 self.remaining_features.remove(feat)
             elif hasattr(self, "configure_%s_feature" % feat):
