import abc
import os
import urllib.parse

import requests

from biothings import config as btconfig
<<<<<<< HEAD
from biothings.hub.dataload.dumper import DockerContainerDumper, LastModifiedFTPDumper, LastModifiedHTTPDumper
from biothings.hub.dataplugin.manager import GitDataPlugin, ManualDataPlugin
from biothings.hub.dataplugin.loader import ManifestBasedPluginLoader, AdvancedPluginLoader
from biothings.utils import storage
=======
from biothings.hub.dataplugin.plugins import GitDataPlugin, ManualDataPlugin
from biothings.hub.dataplugin.loaders.loader import ManifestBasedPluginLoader, AdvancedPluginLoader
>>>>>>> e1d31e06
from biothings.utils.common import (
    get_plugin_name_from_local_manifest,
    get_plugin_name_from_remote_manifest,
    parse_folder_name_from_url,
)
from biothings.utils.hub_db import get_data_plugin
from biothings.utils.loggers import get_logger


class AssistantException(Exception):
    pass


class BaseAssistant(abc.ABC):
    plugin_type = None  # to be defined in subblass
    data_plugin_manager = None  # set by assistant manager
    dumper_manager = None  # set by assistant manager
    uploader_manager = None  # set by assistant manager
    keylookup = None  # set by assistant manager

    # known plugin loaders
    loaders = {
        "manifest": ManifestBasedPluginLoader,
        "advanced": AdvancedPluginLoader,
    }

    def __init__(self, url: str):
        self.url = url
        self._plugin_name = None
        self._src_folder = None
        self._loader = None
        self.logfile = None
        self.logger = None
        self.setup_log()

    def setup_log(self):
        """
        Setup and return a logger instance
        """
        self.logger, self.logfile = get_logger("assistant_%s" % self.__class__.plugin_type)

    def register_loader(self):
        dp = get_data_plugin()
        dp.update(
            {"_id": self.plugin_name},
            {"$set": {"plugin.loader": self.loader.loader_type}},
            upsert=True,
        )

    @property
    def loader(self):
        """
        Return loader object able to interpret plugin's folder content
        """
        if not self._loader:
            # iterate over known loaders, the first one which can interpret plugin content is kept
            for klass in self.loaders.values():
                # propagate managers
                klass.dumper_manager = self.dumper_manager
                klass.uploader_manager = self.uploader_manager
                klass.data_plugin_manager = self.data_plugin_manager
                klass.keylookup = self.keylookup
                loader = klass(self.plugin_name)
                if loader.can_load_plugin():
                    self._loader = loader
                    self.logger.debug(
                        'For plugin "%s", selecting loader class "%s"',
                        self.plugin_name,
                        self._loader.__class__.__name__,
                    )
                    self.register_loader()
                    break
                else:
                    self.logger.debug('Loader %s cannot load plugin "%s"', loader, self.plugin_name)
                    continue
        return self._loader

    def handle(self):
        """
        Access self.url and do whatever is necessary to bring code to life within the hub...
        (hint: that may involve creating a dumper on-the-fly and register that dumper to
        a manager...)
        """
        assert self.__class__.data_plugin_manager, "Please set data_plugin_manager attribute"
        klass = self.get_classdef()
        self.__class__.data_plugin_manager.register_classes([klass])

    @property
    @abc.abstractmethod
    def plugin_name(self):
        """
        Return plugin name, parsed from self.url and set self._src_folder as
        path to folder containing dataplugin source code
        """
<<<<<<< HEAD

    @abc.abstractmethod
    def can_handle(self) -> bool:
        """
        Return true if assistant can handle the code
        """

    @abc.abstractmethod
    def load_plugin(self):
=======

    @abc.abstractmethod
    def can_handle(self) -> bool:
>>>>>>> e1d31e06
        """
        Return true if assistant can handle the code
        """


class GithubAssistant(BaseAssistant):
    plugin_type = "github"

    @property
    def plugin_name(self):
        folder_name = parse_folder_name_from_url(self.url)
        if not self._plugin_name:
            self._src_folder = os.path.join(btconfig.DATA_PLUGIN_FOLDER, folder_name)
            # Try to load plugin name from the local first, if exist that mean we are working with a cloned and updated plugin
            # If plugin name is empty that mean this plugin has not cloned to local then we try to fetch its name from the Github
            # Otherwise we use the path_name as the fallback.
            plugin_name = get_plugin_name_from_local_manifest(os.path.join(btconfig.DATA_PLUGIN_FOLDER, folder_name))
            if not plugin_name:
                plugin_name = get_plugin_name_from_remote_manifest(self.url)
            if not plugin_name:
                plugin_name = folder_name
            self._plugin_name = plugin_name
        return self._plugin_name

    def can_handle(self) -> bool:
        # analyze headers to guess type of required assitant
        try:
            headers = requests.head(self.url).headers
            return headers.get("server").lower() == "github.com"
        except Exception as gen_exc:
            self.logger.exception(gen_exc)
<<<<<<< HEAD
            self.logger.error("%s plugin can't handle URL '%s': %s" % (self.plugin_type, self.url, e))
=======
            self.logger.error("%s plugin can't handle URL '%s'", self.plugin_type, self.url)
>>>>>>> e1d31e06
            return False

    def get_classdef(self):
        # generate class dynamically and register
        confdict = {
            "SRC_NAME": self.plugin_name,
            "GIT_REPO_URL": self.url,
            "SRC_ROOT_FOLDER": self._src_folder,
        }
        # TODO: store confdict in hubconf collection
        k = type("AssistedGitDataPlugin_%s" % self.plugin_name, (GitDataPlugin,), confdict)
        return k


class LocalAssistant(BaseAssistant):
    plugin_type = "local"

    @property
    def plugin_name(self):
        """
        We attempt to derive the plugin name from the url as we expect the URL
        (for local plugins) to follow the structure local://<pluginname>

        Formats local://pluginname so it's in hostname.
        (we leverage urlsplit over urlparse due to lack of need for parameter parsing)
        https://docs.python.org/3/library/urllib.parse.html#structured-parse-results

        If we discover a subdirectory we raise an error for moment due to lack of subdirectory
        support at the moment for our pathing

        This can be verified by checking the `path` value from the SplitResult

        url -> local://plugin-name
        Supported:
        > ParseResult(scheme='local', netloc='plugin-name', path='', params='', query='', fragment='')

        url -> local://sub-directory/plugin-name
        Unsupported:
        > ParseResult(scheme='local', netloc='plugin-name', path='sub-directory', params='', query='', fragment='')
        """
        if not self._plugin_name:
            split = urllib.parse.urlsplit(self.url)
            # format local://pluginname so it's in hostname.
            # if path is set, it means format is  local://subdir/pluginname
            # and we don't support that for import reason (we would need to
            # add .../plugins/subdir to sys.path, not impossible but might have side effects
            # so for now we stay on the safe (and also let's remember 1st version of
            # MS DOS didn't support subdirs, so I guess we're on the right path :))
            assert not split.path, "It seems URL '%s' references a sub-directory (%s)," % (
                self.url,
                split.hostname,
            ) + " with plugin name '%s', sub-directories are not supported (yet)" % split.path.strip("/")
            # don't use hostname here because it's lowercased, netloc isn't
            # (and we're matching directory names on the filesystem, it's case-sensitive)
            src_folder_name = os.path.basename(split.netloc)
            try:
                self._plugin_name = (
                    get_plugin_name_from_local_manifest(os.path.join(btconfig.DATA_PLUGIN_FOLDER, src_folder_name))
                    or src_folder_name
                )
            except Exception as ex:
                self.logger.exception(ex)
                self._plugin_name = src_folder_name
            self._src_folder = os.path.join(btconfig.DATA_PLUGIN_FOLDER, src_folder_name)
        return self._plugin_name

    def can_handle(self) -> bool:
        return self.url.startswith(self.__class__.plugin_type + "://")

    def get_classdef(self):
        # generate class dynamically and register
        confdict = {"SRC_NAME": self.plugin_name, "SRC_ROOT_FOLDER": self._src_folder}
        k = type("AssistedManualDataPlugin_%s" % self.plugin_name, (ManualDataPlugin,), confdict)
        return k<|MERGE_RESOLUTION|>--- conflicted
+++ resolved
@@ -5,15 +5,8 @@
 import requests
 
 from biothings import config as btconfig
-<<<<<<< HEAD
-from biothings.hub.dataload.dumper import DockerContainerDumper, LastModifiedFTPDumper, LastModifiedHTTPDumper
 from biothings.hub.dataplugin.manager import GitDataPlugin, ManualDataPlugin
 from biothings.hub.dataplugin.loader import ManifestBasedPluginLoader, AdvancedPluginLoader
-from biothings.utils import storage
-=======
-from biothings.hub.dataplugin.plugins import GitDataPlugin, ManualDataPlugin
-from biothings.hub.dataplugin.loaders.loader import ManifestBasedPluginLoader, AdvancedPluginLoader
->>>>>>> e1d31e06
 from biothings.utils.common import (
     get_plugin_name_from_local_manifest,
     get_plugin_name_from_remote_manifest,
@@ -108,7 +101,6 @@
         Return plugin name, parsed from self.url and set self._src_folder as
         path to folder containing dataplugin source code
         """
-<<<<<<< HEAD
 
     @abc.abstractmethod
     def can_handle(self) -> bool:
@@ -116,16 +108,6 @@
         Return true if assistant can handle the code
         """
 
-    @abc.abstractmethod
-    def load_plugin(self):
-=======
-
-    @abc.abstractmethod
-    def can_handle(self) -> bool:
->>>>>>> e1d31e06
-        """
-        Return true if assistant can handle the code
-        """
 
 
 class GithubAssistant(BaseAssistant):
@@ -154,11 +136,7 @@
             return headers.get("server").lower() == "github.com"
         except Exception as gen_exc:
             self.logger.exception(gen_exc)
-<<<<<<< HEAD
-            self.logger.error("%s plugin can't handle URL '%s': %s" % (self.plugin_type, self.url, e))
-=======
             self.logger.error("%s plugin can't handle URL '%s'", self.plugin_type, self.url)
->>>>>>> e1d31e06
             return False
 
     def get_classdef(self):
