import importlib
import inspect
import json
import os
import pprint
import re
import subprocess
import sys
import textwrap
import urllib.parse
from string import Template

# we switched to use black for code formatting
# from yapf.yapflib import yapf_api
import black
import requests
import yaml

from biothings import config as btconfig
from biothings.hub.dataload.dumper import (
    DockerContainerDumper,
    LastModifiedFTPDumper,
    LastModifiedHTTPDumper,
)
from biothings.hub.dataplugin.manager import GitDataPlugin, ManualDataPlugin
<<<<<<< HEAD
from biothings.utils.common import (
    get_class_from_classpath,
    get_plugin_name_from_local_manifest,
    get_plugin_name_from_remote_manifest,
    parse_folder_name_from_url,
    rmdashfr,
)
=======
from biothings.utils import storage
from biothings.utils.common import get_class_from_classpath, rmdashfr
>>>>>>> 09b5a9af
from biothings.utils.hub_db import get_data_plugin, get_src_dump, get_src_master
from biothings.utils.loggers import get_logger
from biothings.utils.manager import BaseSourceManager


class AssistantException(Exception):
    pass


class LoaderException(Exception):
    pass


class BasePluginLoader(object):
    loader_type = None  # set in subclass

    def __init__(self, plugin_name):
        self.plugin_name = plugin_name
        self.plugin_path_name = None  # This will be set on loading step
        self.setup_log()
        self._plugin = None

    def setup_log(self):
        """Setup and return a logger instance"""
        log_folder = os.path.join(btconfig.LOG_FOLDER, "dataload")
        self.logger, self.logfile = get_logger(
            "loader_%s" % self.plugin_name, log_folder=log_folder
        )

    def get_plugin_obj(self):
        if self._plugin:
            return self._plugin

        dp = get_data_plugin()
        plugin = dp.find_one({"_id": self.plugin_name})
        if not plugin.get("download", {}).get("data_folder"):
            raise LoaderException("Can't find data_folder, not available yet ?")
        self._plugin = plugin
        return plugin

    def invalidate_plugin(self, error):
        self.logger.exception("Invalidate plugin '%s' because: %s" % (self.plugin_name, error))
        # flag all plugin associated (there should only one though, but no need to care here)
        for klass in self.__class__.data_plugin_manager[self.plugin_name]:
            klass.data_plugin_error = error
        raise LoaderException(error)

    def can_load_plugin(self):
        """
        Return True if loader is able to load plugin (check data folder content)
        """
        raise NotImplementedError("implement 'can_load_plugin' in subclass")

    def load_plugin(self):
        """
        Load plugin and register its components
        """
        raise NotImplementedError("implement 'load_plugin' in subclass")


class ManifestBasedPluginLoader(BasePluginLoader):
    loader_type = "manifest"

    # should match a _dict_for_***
    dumper_registry = {
        "http": LastModifiedHTTPDumper,
        "https": LastModifiedHTTPDumper,
        "ftp": LastModifiedFTPDumper,
        "docker": DockerContainerDumper,
    }

    def _dict_for_base(self, data_url):
        if type(data_url) == str:
            data_url = [data_url]
        return {
            "SRC_NAME": self.plugin_name,
            "SRC_ROOT_FOLDER": os.path.join(btconfig.DATA_ARCHIVE_ROOT, self.plugin_path_name),
            "SRC_FOLDER_NAME": self.plugin_path_name,
            "SRC_URLS": data_url,
        }

    def _dict_for_http(self, data_url):
        return self._dict_for_base(data_url)

    def _dict_for_https(self, data_url):
        d = self._dict_for_http(data_url)
        # not secure, but we want to make sure things will work as much as possible...
        d["VERIFY_CERT"] = False
        return d

    def _dict_for_ftp(self, data_url):
        return self._dict_for_base(data_url)

    def _dict_for_docker(self, data_url):
        d = self._dict_for_base(data_url)
        return d

    def can_load_plugin(self):
        plugin = self.get_plugin_obj()
        df = plugin["download"]["data_folder"]
        if "manifest.json" in os.listdir(df) and os.path.exists(os.path.join(df, "manifest.json")):
            return True
        elif "manifest.yaml" in os.listdir(df) and os.path.exists(
            os.path.join(df, "manifest.yaml")
        ):
            return True
        else:
            return False

    def load_plugin(self):
        plugin = self.get_plugin_obj()
        df = plugin["download"]["data_folder"]
        self.plugin_path_name = os.path.basename(df)
        if os.path.exists(df):
            mf = os.path.join(df, "manifest.json")
            mf_yaml = os.path.join(df, "manifest.yaml")
            manifest = None
            if os.path.exists(mf):
                self.logger.debug(f"Loading manifest: {mf}")
                manifest = json.load(open(mf))
            elif os.path.exists(mf_yaml):
                self.logger.debug(f"Loading manifest: {mf_yaml}")
                manifest = yaml.safe_load(open(mf_yaml))
            if manifest:
                try:
                    self.interpret_manifest(manifest, df)
                except Exception as e:
                    self.invalidate_plugin("Error loading manifest: %s" % str(e))
            else:
                self.logger.info("No manifest found for plugin: %s" % plugin["plugin"]["url"])
                self.invalidate_plugin("No manifest found")
        else:
            self.invalidate_plugin("Missing plugin folder '%s'" % df)

    def get_code_for_mod_name(self, mod_name):
        """
        Returns string literal and name of function, given a path

        Args:
            mod_name: string with module name and function name, separated by colon

        Returns:
            Tuple[str, str]: containing
                - indented string literal for the function specified
                - name of the function
        """
        try:
            mod, funcname = map(str.strip, mod_name.split(":"))
        except ValueError as e:
            raise AssistantException(
                "'Wrong format for '%s', it must be defined following format 'module:func': %s"
                % (mod_name, e)
            )
        modpath = self.plugin_path_name + "." + mod
        pymod = importlib.import_module(modpath)
        # reload in case we need to refresh plugin's code
        importlib.reload(pymod)
        assert funcname in dir(pymod), "%s not found in module %s" % (funcname, pymod)
        func = getattr(pymod, funcname)
        # fetch source and indent to class method level in the template
        strfunc = inspect.getsource(func)
        # always indent with spaces, normalize to avoid mixed indenting chars
        indentfunc = textwrap.indent(strfunc.replace("\t", "    "), prefix="    ")

        return indentfunc, funcname

    def get_dumper_dynamic_class(self, dumper_section, metadata):
        if dumper_section.get("data_url"):
            if not type(dumper_section["data_url"]) is list:
                durls = [dumper_section["data_url"]]
            else:
                durls = dumper_section["data_url"]
            schemes = set([urllib.parse.urlsplit(durl).scheme for durl in durls])
            # https = http regarding dumper generation
            if len(set([sch.replace("https", "http") for sch in schemes])) > 1:
                raise AssistantException(
                    "Manifest specifies URLs of different types (%s), " % schemes
                    + "expecting only one"
                )
            scheme = schemes.pop()
            if "docker" in scheme:
                scheme = "docker"
            klass = dumper_section.get("class")
            confdict = getattr(self, "_dict_for_%s" % scheme)(durls)
            if klass:
                dumper_class = get_class_from_classpath(klass)
                confdict["BASE_CLASSES"] = klass
            else:
                dumper_class = self.dumper_registry.get(scheme)
                confdict["BASE_CLASSES"] = (
                    "biothings.hub.dataload.dumper.%s" % dumper_class.__name__
                )
            if not dumper_class:
                raise AssistantException(
                    "No dumper class registered to handle scheme '%s'" % scheme
                )
            if metadata:
                confdict["__metadata__"] = metadata
            else:
                confdict["__metadata__"] = {}

            if dumper_section.get("release"):
                indentfunc, func = self.get_code_for_mod_name(dumper_section["release"])
                assert (
                    func != "set_release"
                ), "'set_release' is a reserved method name, pick another name"
                confdict[
                    "SET_RELEASE_FUNC"
                ] = """
%s

    def set_release(self):
        self.release = self.%s()
""" % (
                    indentfunc,
                    func,
                )

            else:
                confdict["SET_RELEASE_FUNC"] = ""

            dklass = None
            pnregex = r"^[A-z_][\w\d]+$"
            assert re.compile(pnregex).match(
                self.plugin_name
            ), "Incorrect plugin name '%s' (doesn't match regex '%s'" % (self.plugin_name, pnregex)
            dumper_name = self.plugin_name.capitalize() + "Dumper"
            "%s"
            try:
                if hasattr(btconfig, "DUMPER_TEMPLATE"):
                    tpl_file = btconfig.DUMPER_TEMPLATE
                else:
                    # default: assuming in ..../biothings/hub/dataplugin/
                    curmodpath = os.path.realpath(__file__)
                    if scheme == "docker":
                        tpl_file = os.path.join(
                            os.path.dirname(curmodpath), "docker_dumper.py.tpl"
                        )
                    else:
                        tpl_file = os.path.join(os.path.dirname(curmodpath), "dumper.py.tpl")
                tpl = Template(open(tpl_file).read())
                confdict["DUMPER_NAME"] = dumper_name
                confdict["SRC_NAME"] = self.plugin_name
                if dumper_section.get("schedule"):
                    schedule = """'%s'""" % dumper_section["schedule"]
                else:
                    schedule = "None"
                confdict["SCHEDULE"] = schedule
                confdict["UNCOMPRESS"] = dumper_section.get("uncompress") or False
                pystr = tpl.substitute(confdict)
                # print(pystr)
                import imp

                code = compile(pystr, "<string>", "exec")
                mod = imp.new_module(self.plugin_name)
                exec(code, mod.__dict__, mod.__dict__)
                dklass = getattr(mod, dumper_name)
                # we need to inherit from a class here in this file so it can be pickled
                assisted_dumper_class = type(
                    "AssistedDumper_%s" % self.plugin_name,
                    (
                        AssistedDumper,
                        dklass,
                    ),
                    {},
                )
                assisted_dumper_class.python_code = pystr

                return assisted_dumper_class

            except Exception:
                self.logger.exception("Can't generate dumper code for '%s'" % self.plugin_name)
                raise
        else:
            raise AssistantException(
                "Invalid manifest, expecting 'data_url' key in 'dumper' section"
            )

    def get_uploader_dynamic_class(self, uploader_section, metadata, sub_source_name=""):
        if uploader_section.get("parser"):
            uploader_name = self.plugin_name.capitalize() + sub_source_name + "Uploader"
            confdict = {
                "SRC_NAME": self.plugin_name,
                "SUB_SRC_NAME": sub_source_name,
                "UPLOADER_NAME": uploader_name,
            }
            try:
                mod, func = uploader_section.get("parser").split(":")
                # make sure the parser module is able to load
                # otherwise, the error log should be shown in the UI
                self.get_code_for_mod_name(uploader_section["parser"])
                confdict["PARSER_MOD"] = mod
                confdict["PARSER_FUNC"] = func
                if uploader_section.get("parser_kwargs"):
                    parser_kwargs_serialized = repr(uploader_section["parser_kwargs"])

                    confdict["PARSER_FACTORY_CODE"] = textwrap.dedent(
                        f"""
                        # Setup parser to parser factory
                        from {mod} import {func} as parser_func

                        parser_kwargs = {parser_kwargs_serialized}
                    """
                    )
                else:
                    # create empty parser_kwargs to pass to parser_func
                    parser_kwargs_serialized = repr({})

                    confdict["PARSER_FACTORY_CODE"] = textwrap.dedent(
                        f"""
                    # when code is exported, import becomes relative
                    try:
                        from {self.plugin_path_name}.{mod} import {func} as parser_func
                    except ImportError:
                        from .{mod} import {func} as parser_func

                    parser_kwargs = {parser_kwargs_serialized}
                    """
                    )
            except ValueError:
                raise AssistantException(
                    "'parser' must be defined as 'module:parser_func' but got: '%s'"
                    % uploader_section["parser"]
                )
            try:
                ondups = uploader_section.get("on_duplicates")
                storage_class = storage.get_storage_class(ondups)
                if "ignore_duplicates" in uploader_section:
                    raise AssistantException(
                        "'ignore_duplicates' key not supported anymore, use 'on_duplicates' : 'error|ignore|merge'"
                    )
                confdict["STORAGE_CLASS"] = storage_class
                # default is not ID conversion at all
                confdict["IMPORT_IDCONVERTER_FUNC"] = ""
                confdict["IDCONVERTER_FUNC"] = None
                confdict["CALL_PARSER_FUNC"] = "parser_func(data_path, **parser_kwargs)"
                if uploader_section.get("keylookup"):
                    assert self.__class__.keylookup, (
                        "Plugin %s needs _id conversion " % self.plugin_name
                        + "but no keylookup instance was found"
                    )
                    self.logger.info(
                        "Keylookup conversion required: %s" % uploader_section["keylookup"]
                    )
                    klmod = inspect.getmodule(self.__class__.keylookup)
                    confdict["IMPORT_IDCONVERTER_FUNC"] = "from %s import %s" % (
                        klmod.__name__,
                        self.__class__.keylookup.__name__,
                    )
                    convargs = ",".join(
                        ["%s=%s" % (k, v) for k, v in uploader_section["keylookup"].items()]
                    )
                    confdict["IDCONVERTER_FUNC"] = "%s(%s)" % (
                        self.__class__.keylookup.__name__,
                        convargs,
                    )
                    confdict[
                        "CALL_PARSER_FUNC"
                    ] = "self.__class__.idconverter(parser_func)(data_path, **parser_kwargs)"
                if metadata:
                    confdict["__metadata__"] = metadata
                else:
                    confdict["__metadata__"] = {}

                if hasattr(btconfig, "DUMPER_TEMPLATE"):
                    tpl_file = btconfig.DUMPER_TEMPLATE
                elif sub_source_name:
                    curmodpath = os.path.realpath(__file__)
                    tpl_file = os.path.join(os.path.dirname(curmodpath), "subuploader.py.tpl")
                else:
                    # default: assuming in ..../biothings/hub/dataplugin/
                    curmodpath = os.path.realpath(__file__)
                    tpl_file = os.path.join(os.path.dirname(curmodpath), "uploader.py.tpl")
                tpl = Template(open(tpl_file).read())

                if uploader_section.get("parallelizer"):
                    indentfunc, func = self.get_code_for_mod_name(uploader_section["parallelizer"])
                    assert func != "jobs", "'jobs' is a reserved method name, pick another name"
                    confdict[
                        "BASE_CLASSES"
                    ] = "biothings.hub.dataload.uploader.ParallelizedSourceUploader"
                    confdict["IMPORT_FROM_PARALLELIZER"] = ""
                    confdict[
                        "JOBS_FUNC"
                    ] = """
%s
    def jobs(self):
        return self.%s()
""" % (
                        indentfunc,
                        func,
                    )
                else:
                    confdict["BASE_CLASSES"] = "biothings.hub.dataload.uploader.BaseSourceUploader"
                    confdict["JOBS_FUNC"] = ""

                if uploader_section.get("mapping"):
                    indentfunc, func = self.get_code_for_mod_name(uploader_section["mapping"])
                    assert (
                        func != "get_mapping"
                    ), "'get_mapping' is a reserved class method name, pick another name"
                    confdict[
                        "MAPPING_FUNC"
                    ] = """
    @classmethod
%s

    @classmethod
    def get_mapping(cls):
        return cls.%s()
""" % (
                        indentfunc,
                        func,
                    )
                else:
                    confdict["MAPPING_FUNC"] = ""

                pystr = tpl.substitute(confdict)
                # print(pystr)
                import imp

                code = compile(pystr, "<string>", "exec")
                mod = imp.new_module(self.plugin_name + sub_source_name)
                exec(code, mod.__dict__, mod.__dict__)
                uklass = getattr(mod, uploader_name)
                # we need to inherit from a class here in this file so it can be pickled
                assisted_uploader_class = type(
                    "AssistedUploader_%s" % self.plugin_name + sub_source_name,
                    (
                        AssistedUploader,
                        uklass,
                    ),
                    {},
                )
                assisted_uploader_class.python_code = pystr

                return assisted_uploader_class

            except Exception as e:
                self.logger.exception("Error loading plugin: %s" % e)
                raise AssistantException("Can't interpret manifest: %s" % e)
        else:
            raise AssistantException(
                "Invalid manifest, expecting 'parser' key in 'uploader' section"
            )

    def get_uploader_dynamic_classes(self, uploader_section, metadata, data_plugin_folder):
        uploader_classes = []
        for uploader_conf in uploader_section:
            sub_source_name = uploader_conf.get("name", "")
            uploader_class = self.get_uploader_dynamic_class(
                uploader_conf, metadata, sub_source_name
            )
            uploader_class.DATA_PLUGIN_FOLDER = data_plugin_folder

            # register class in module so it can be pickled easily
            sys.modules["biothings.hub.dataplugin.assistant"].__dict__[
                "AssistedUploader_%s" % self.plugin_name + sub_source_name
            ] = uploader_class

            uploader_classes.append(uploader_class)
        return uploader_classes

    def interpret_manifest(self, manifest, data_plugin_folder):
        # start with requirements before importing anything
        if manifest.get("requires"):
            reqs = manifest["requires"]
            if not type(reqs) == list:
                reqs = [reqs]
            for req in reqs:
                self.logger.info("Install requirement '%s'" % req)
                subprocess.check_call([sys.executable, "-m", "pip", "install", req])
        if manifest.get("dumper"):
            assisted_dumper_class = self.get_dumper_dynamic_class(
                manifest["dumper"], manifest.get("__metadata__")
            )
            assisted_dumper_class.DATA_PLUGIN_FOLDER = data_plugin_folder
            self.__class__.dumper_manager.register_classes([assisted_dumper_class])
            # register class in module so it can be pickled easily
            sys.modules["biothings.hub.dataplugin.assistant"].__dict__[
                "AssistedDumper_%s" % self.plugin_name
            ] = assisted_dumper_class

        if manifest.get("uploader"):
            assisted_uploader_class = self.get_uploader_dynamic_class(
                manifest["uploader"], manifest.get("__metadata__")
            )
            assisted_uploader_class.DATA_PLUGIN_FOLDER = data_plugin_folder
            self.__class__.uploader_manager.register_classes([assisted_uploader_class])
            # register class in module so it can be pickled easily
            sys.modules["biothings.hub.dataplugin.assistant"].__dict__[
                "AssistedUploader_%s" % self.plugin_name
            ] = assisted_uploader_class
        if manifest.get("uploaders"):
            assisted_uploader_classes = self.get_uploader_dynamic_classes(
                manifest["uploaders"], manifest.get("__metadata__"), data_plugin_folder
            )
            self.__class__.uploader_manager.register_classes(assisted_uploader_classes)
        if manifest.get("display_name"):
            dp = get_data_plugin()
            dp.update(
                {"_id": self.plugin_name},
                {
                    "$set": {
                        "plugin.display_name": manifest.get("display_name"),
                    }
                },
            )
        if manifest.get("biothing_type"):
            dp = get_data_plugin()
            dp.update(
                {"_id": self.plugin_name},
                {
                    "$set": {
                        "plugin.biothing_type": manifest.get("biothing_type"),
                    }
                },
            )


class AdvancedPluginLoader(BasePluginLoader):
    loader_type = "advanced"

    def can_load_plugin(self):
        plugin = self.get_plugin_obj()
        df = plugin["download"]["data_folder"]
        if "__init__.py" in os.listdir(df):
            return True
        else:
            return False

    def load_plugin(self):
        plugin = self.get_plugin_obj()
        df = plugin["download"]["data_folder"]
        if os.path.exists(df):
            # we assume there's a __init__ module exposing Dumper and Uploader classes
            # as necessary
            modpath = df.split("/")[-1]
            # before registering, process optional requirements.txt
            reqfile = os.path.join(df, "requirements.txt")
            if os.path.exists(reqfile):
                self.logger.info(
                    "Installing requirements from %s for plugin '%s'" % (reqfile, self.plugin_name)
                )
                subprocess.check_call([sys.executable, "-m", "pip", "install", "-r", reqfile])
            # submit to managers to register datasources
            self.logger.info("Registering '%s' to dump/upload managers" % modpath)
            # register dumpers if any
            try:
                self.__class__.dumper_manager.register_source(modpath)
            except Exception as e:
                self.logger.info("Couldn't register dumper from module '%s': %s" % (modpath, e))
            # register uploaders if any
            try:
                self.__class__.uploader_manager.register_source(modpath)
            except Exception as e:
                self.logger.info("Couldn't register uploader from module '%s': %s" % (modpath, e))
        else:
            self.invalidate_plugin("Missing plugin folder '%s'" % df)


class BaseAssistant(object):
    plugin_type = None  # to be defined in subblass
    data_plugin_manager = None  # set by assistant manager
    dumper_manager = None  # set by assistant manager
    uploader_manager = None  # set by assistant manager
    keylookup = None  # set by assistant manager

    # known plugin loaders
    loaders = {
        "manifest": ManifestBasedPluginLoader,
        "advanced": AdvancedPluginLoader,
    }

    def __init__(self, url):
        self.url = url
        self._plugin_name = None
        self._src_folder = None
        self._loader = None
        self.logfile = None
        self.logger = None
        self.setup_log()

    def setup_log(self):
        """Setup and return a logger instance"""
        self.logger, self.logfile = get_logger("assistant_%s" % self.__class__.plugin_type)

    def register_loader(self):
        dp = get_data_plugin()
        dp.update(
            {"_id": self.plugin_name},
            {"$set": {"plugin.loader": self.loader.loader_type}},
            upsert=True,
        )

    @property
    def loader(self):
        """
        Return loader object able to interpret plugin's folder content
        """
        if not self._loader:
            # iterate over known loaders, the first one which can interpret plugin content is kept
            for klass in self.loaders.values():
                # propagate managers
                klass.dumper_manager = self.dumper_manager
                klass.uploader_manager = self.uploader_manager
                klass.data_plugin_manager = self.data_plugin_manager
                klass.keylookup = self.keylookup
                loader = klass(self.plugin_name)
                if loader.can_load_plugin():
                    self._loader = loader
                    self.logger.info(
                        "For plugin '%s', selecting loader %s" % (self.plugin_name, self._loader)
                    )
                    self.register_loader()
                    break
                else:
                    self.logger.debug(
                        "Loader %s can't load plugin '%s'" % (loader, self.plugin_name)
                    )
                    continue
        return self._loader

    @property
    def plugin_name(self):
        """
        Return plugin name, parsed from self.url and set self._src_folder as
        path to folder containing dataplugin source code
        """
        raise NotImplementedError("implement 'plugin_name' in subclass")

    def handle(self):
        """Access self.url and do whatever is necessary to bring code to life within the hub...
        (hint: that may involve creating a dumper on-the-fly and register that dumper to
        a manager...)
        """
        raise NotImplementedError("implement 'handle' in subclass")

    def can_handle(self):
        """Return true if assistant can handle the code"""
        raise NotImplementedError("implement 'can_handle' in subclass")

    def load_plugin(self):
        """
        Load plugin and register its components
        """
        raise NotImplementedError("implement 'load_plugin' in subclass")


class AssistedDumper(object):
    DATA_PLUGIN_FOLDER = None


class AssistedUploader(object):
    DATA_PLUGIN_FOLDER = None


class GithubAssistant(BaseAssistant):
    plugin_type = "github"

    @property
    def plugin_name(self):
        folder_name = parse_folder_name_from_url(self.url)
        if not self._plugin_name:
            self._src_folder = os.path.join(btconfig.DATA_PLUGIN_FOLDER, folder_name)
            # Try to load plugin name from the local first, if exist that mean we are working with a cloned and updated plugin
            # If plugin name is empty that mean this plugin has not cloned to local then we try to fetch its name from the Github
            # Otherwise we use the path_name as the fallback.
            plugin_name = get_plugin_name_from_local_manifest(
                os.path.join(btconfig.DATA_PLUGIN_FOLDER, folder_name)
            )
            if not plugin_name:
                plugin_name = get_plugin_name_from_remote_manifest(self.url)
            if not plugin_name:
                plugin_name = folder_name
            self._plugin_name = plugin_name
        return self._plugin_name

    def can_handle(self):
        # analyze headers to guess type of required assitant
        try:
            headers = requests.head(self.url).headers
            if headers.get("server").lower() == "github.com":
                return True
        except Exception as e:
            self.logger.error(
                "%s plugin can't handle URL '%s': %s" % (self.plugin_type, self.url, e)
            )
            return False

    def get_classdef(self):
        # generate class dynamically and register
        confdict = {
            "SRC_NAME": self.plugin_name,
            "GIT_REPO_URL": self.url,
            "SRC_ROOT_FOLDER": self._src_folder,
        }
        # TODO: store confdict in hubconf collection
        k = type("AssistedGitDataPlugin_%s" % self.plugin_name, (GitDataPlugin,), confdict)
        return k

    def handle(self):
        assert self.__class__.data_plugin_manager, "Please set data_plugin_manager attribute"
        klass = self.get_classdef()
        self.__class__.data_plugin_manager.register_classes([klass])


class LocalAssistant(BaseAssistant):
    plugin_type = "local"

    @property
    def plugin_name(self):
        if not self._plugin_name:
            split = urllib.parse.urlsplit(self.url)
            # format local://pluginname so it's in hostname.
            # if path is set, it means format is  local://subdir/pluginname
            # and we don't support that for import reason (we would need to
            # add .../plugins/subdir to sys.path, not impossible but might have side effects
            # so for now we stay on the safe (and also let's remember 1st version of
            # MS DOS didn't support subdirs, so I guess we're on the right path :))
            assert not split.path, "It seems URL '%s' references a sub-directory (%s)," % (
                self.url,
                split.hostname,
            ) + " with plugin name '%s', sub-directories are not supported (yet)" % split.path.strip(
                "/"
            )
            # don't use hostname here because it's lowercased, netloc isn't
            # (and we're matching directory names on the filesystem, it's case-sensitive)
            src_folder_name = os.path.basename(split.netloc)
            try:
                self._plugin_name = get_plugin_name_from_local_manifest(
                    os.path.join(btconfig.DATA_PLUGIN_FOLDER, src_folder_name)
                )
            except Exception as ex:
                self.logger.exception(ex)
                self._plugin_name = src_folder_name
            self._src_folder = os.path.join(btconfig.DATA_PLUGIN_FOLDER, src_folder_name)
        return self._plugin_name

    def can_handle(self):
        if self.url.startswith(self.__class__.plugin_type + "://"):
            return True
        else:
            return False

    def get_classdef(self):
        # generate class dynamically and register
        confdict = {"SRC_NAME": self.plugin_name, "SRC_ROOT_FOLDER": self._src_folder}
        k = type("AssistedManualDataPlugin_%s" % self.plugin_name, (ManualDataPlugin,), confdict)
        return k

    def handle(self):
        assert self.__class__.data_plugin_manager, "Please set data_plugin_manager attribute"
        klass = self.get_classdef()
        self.__class__.data_plugin_manager.register_classes([klass])


class AssistantManager(BaseSourceManager):
    def __init__(
        self,
        data_plugin_manager,
        dumper_manager,
        uploader_manager,
        keylookup=None,
        default_export_folder="hub/dataload/sources",
        *args,
        **kwargs,
    ):
        super(AssistantManager, self).__init__(*args, **kwargs)
        self.data_plugin_manager = data_plugin_manager
        self.dumper_manager = dumper_manager
        self.uploader_manager = uploader_manager
        self.keylookup = keylookup
        if not os.path.exists(btconfig.DATA_PLUGIN_FOLDER):
            os.makedirs(btconfig.DATA_PLUGIN_FOLDER)
        self.default_export_folder = default_export_folder
        # register data plugin folder in python path so we can import
        # plugins (sub-folders) as packages
        sys.path.insert(0, btconfig.DATA_PLUGIN_FOLDER)
        self.logfile = None
        self.setup_log()

    def setup_log(self):
        """Setup and return a logger instance"""
        self.logger, self.logfile = get_logger("assistantmanager")

    def create_instance(self, klass, url):
        return klass(url)

    def configure(self, klasses=[GithubAssistant, LocalAssistant]):  # noqa: B006
        self.register_classes(klasses)

    def register_classes(self, klasses):
        for klass in klasses:
            klass.data_plugin_manager = self.data_plugin_manager
            klass.dumper_manager = self.dumper_manager
            klass.uploader_manager = self.uploader_manager
            klass.keylookup = self.keylookup
            self.register[klass.plugin_type] = klass

    def submit(self, url):
        # submit url to all registered assistants (in order)
        # and return the first claiming it can handle that URLs
        for typ in self.register:
            aklass = self.register[typ]
            inst = self.create_instance(aklass, url)
            if inst.can_handle():
                return inst
        return None

    def unregister_url(self, url=None, name=None):
        dp = get_data_plugin()
        if url:
            url = url.strip()
            doc = dp.find_one({"plugin.url": url})
        elif name:
            doc = dp.find_one({"_id": name})
            url = doc["plugin"]["url"]
        else:
            raise ValueError("Specify 'url' or 'name'")
        if not doc:
            raise AssistantException("Plugin is not registered (url=%s, name=%s)" % (url, name))
        # should be only one but just in case
        dp.remove({"_id": doc["_id"]})
        # delete plugin code so it won't be auto-register
        # by 'local' plugin assistant (issue studio #7)
        if doc.get("download", {}).get("data_folder"):
            codefolder = doc["download"]["data_folder"]
            self.logger.info("Delete plugin source code in '%s'" % codefolder)
            rmdashfr(codefolder)
        assistant = self.submit(url)
        try:
            self.data_plugin_manager.register.pop(assistant.plugin_name)
        except KeyError:
            raise AssistantException("Plugin '%s' is not registered" % url)
        self.dumper_manager.register.pop(assistant.plugin_name, None)
        self.uploader_manager.register.pop(assistant.plugin_name, None)

    def register_url(self, url):
        url = url.strip()
        dp = get_data_plugin()
        folder_name = parse_folder_name_from_url(url)
        if dp.find_one({"plugin.url": url}) or dp.find_one(
            {"download.data_folder": f"{btconfig.DATA_PLUGIN_FOLDER}/{folder_name}"}
        ):
            self.logger.info("Plugin '%s' already registered" % url)
            return
        assistant = self.submit(url)
        self.logger.info("For data-plugin URL '%s', selected assistant is: %s" % (url, assistant))
        if assistant:
            # register plugin info
            # if a github url was used, by default, we assume it's a manifest-based plugin
            # (we can't know until we have a look at the content). So assistant will have
            # manifest-based loader. If it fails, another assistant with advanced loader will
            # be used to try again.
            dp.update(
                {"_id": assistant.plugin_name},
                {"$set": {"plugin": {"url": url, "type": assistant.plugin_type, "active": True}}},
                upsert=True,
            )
            assistant.handle()
            job = self.data_plugin_manager.load(assistant.plugin_name)
            assert len(job) == 1, "Expecting one job, got: %s" % job
            job = job.pop()

            def loaded(f):
                try:
                    _ = f.result()
                    self.logger.debug(
                        "Plugin '%s' downloaded, now loading manifest" % assistant.plugin_name
                    )
                    assistant.loader.load_plugin()
                except Exception as e:
                    self.logger.exception(
                        "Unable to download plugin '%s': %s" % (assistant.plugin_name, e)
                    )

            job.add_done_callback(loaded)
            return job
        else:
            raise AssistantException("Could not find any assistant able to handle URL '%s'" % url)

    def load_plugin(self, plugin):
        ptype = plugin["plugin"]["type"]
        url = plugin["plugin"]["url"]
        if not plugin["plugin"]["active"]:
            self.logger.info("Data plugin '%s' is deactivated, skip" % url)
            return
        self.logger.info("Loading data plugin '%s' (type: %s)" % (plugin["_id"], ptype))
        if ptype in self.register:
            try:
                aklass = self.register[ptype]
                assistant = self.create_instance(aklass, url)
                assistant.handle()
                assistant.loader.load_plugin()
            except Exception as e:
                self.logger.exception("Unable to load plugin '%s': %s" % (url, e))
        else:
            raise AssistantException("Unknown data plugin type '%s'" % ptype)

    def load(self, autodiscover=True):
        """
        Load plugins registered in internal Hub database and generate/register
        dumpers & uploaders accordingly.
        If autodiscover is True, also search DATA_PLUGIN_FOLDER for existing
        plugin directories not registered yet in the database, and register
        them automatically.
        """
        plugin_dirs = []
        if autodiscover:
            try:
                plugin_dirs = os.listdir(btconfig.DATA_PLUGIN_FOLDER)
            except FileNotFoundError as e:
                raise AssistantException("Invalid DATA_PLUGIN_FOLDER: %s" % e)
        dp = get_data_plugin()
        cur = dp.find()
        for plugin in cur:
            try:
                plugin_dir_name = os.path.basename(plugin["download"]["data_folder"])
            except Exception as e:
                self.logger.warning("Couldn't load plugin '%s': %s" % (plugin["_id"], e))
                continue
            plugin_name = get_plugin_name_from_local_manifest(
                plugin.get("download").get("data_folder")
            )
            if plugin["_id"] != plugin_name:
                plugin = self.update_plugin_name(plugin, plugin_name)
            # remove plugins from folder list if already register
            if plugin_dir_name in plugin_dirs:
                plugin_dirs.remove(plugin_dir_name)
            try:
                self.load_plugin(plugin)
            except Exception as e:
                self.logger.warning("Couldn't load plugin '%s': %s" % (plugin["_id"], e))
                continue
        # some still unregistered ? (note: list always empty if autodiscover=False)
        if plugin_dirs:
            for pdir in plugin_dirs:
                os.path.join(btconfig.DATA_PLUGIN_FOLDER, pdir)
                try:
                    self.logger.info(
                        "Found unregistered manifest-based plugin '%s', auto-register it" % pdir
                    )
                    self.register_url(f"local://{pdir}")
                except Exception as e:
                    self.logger.exception("Couldn't auto-register plugin '%s': %s" % (pdir, e))
                    continue

    def update_plugin_name(self, plugin, new_name):
        dp = get_data_plugin()
        old_name = plugin.pop("_id")
        dp.update({"_id": new_name}, {"$set": plugin}, upsert=True)
        dp.remove({"_id": old_name})
        plugin["_id"] = new_name
        src_dump_db = get_src_dump()
        src_dump_doc = src_dump_db.find_one({"_id": old_name})
        if src_dump_doc:
            src_dump_doc.pop("_id")
            src_dump_db.update({"_id": new_name}, {"$set": src_dump_doc}, upsert=True)
            src_dump_db.remove({"_id": old_name})
        src_master_db = get_src_master()
        src_master_doc = src_master_db.find_one({"_id": old_name})
        if src_master_doc:
            src_master_doc.pop("_id")
            src_master_doc["name"] = new_name
            src_master_db.update({"_id": new_name}, {"$set": src_master_doc}, upsert=True)
            src_master_db.remove({"_id": old_name})
        return plugin

    def export_dumper(self, plugin_name, folder):
        res = {"dumper": {"status": None, "file": None, "class": None, "message": None}}
        try:
            dclass = self.dumper_manager[plugin_name]
        except KeyError:
            res["dumper"]["status"] = "warning"
            res["dumper"]["message"] = "No dumper found for plugin '%s'" % plugin_name
        try:
            dumper_name = plugin_name.capitalize() + "Dumper"
            self.logger.debug("Exporting dumper %s" % dumper_name)
            assert len(dclass) == 1, "More than one dumper found: %s" % dclass
            dclass = dclass[0]
            assert hasattr(dclass, "python_code"), "No generated code found"
            dinit = os.path.join(folder, "__init__.py")
            dfile = os.path.join(folder, "dump.py")
            # clear init, we'll append code
            # we use yapf (from Google) as autopep8 (for instance) doesn't give
            # good results in term in indentation (input_type list for keylookup for instance)
            # switched to use black from yapf
            # beauty, _ = yapf_api.FormatCode(dclass.python_code)
            beauty = black.format_str(dclass.python_code, mode=black.Mode())
            with open(dfile, "w") as fout:
                fout.write(beauty)
            with open(dinit, "a") as fout:
                fout.write("from .dump import %s\n" % dumper_name)
            res["dumper"]["status"] = "ok"
            res["dumper"]["file"] = dfile
            res["dumper"]["class"] = dumper_name
        except Exception as e:
            res["dumper"]["status"] = "error"
            res["dumper"]["message"] = "Error exporting dumper: %s" % e
            return res

        return res

    def export_uploader(self, plugin_name, folder):
        res = {"uploader": {"status": None, "file": [], "class": [], "message": None}}
        try:
            uclasses = self.uploader_manager[plugin_name]
        except KeyError:
            res["uploader"]["status"] = "warning"
            res["uploader"]["message"] = "No uploader found for plugin '%s'" % plugin_name
            return res
        status = "ok"
        message = ""
        for uclass in uclasses:
            try:
                uploader_name = uclass.__name__.split("_")[1].capitalize() + "Uploader"
                self.logger.debug("Exporting uploader %s" % uploader_name)
                # assert len(uclass) == 1, "More than one uploader found: %s" % uclass
                assert hasattr(uclass, "python_code"), "No generated code found"
                dinit = os.path.join(folder, "__init__.py")
                mod_name = f"{uclass.__name__.split('_')[1]}_upload"
                ufile = os.path.join(folder, mod_name + ".py")
                # switched to use black from yapf
                # beauty, _ = yapf_api.FormatCode(uclass.python_code)
                beauty = black.format_str(uclass.python_code, mode=black.Mode())
                with open(ufile, "w") as fout:
                    fout.write(beauty)
                with open(dinit, "a") as fout:
                    fout.write(f"from .{mod_name} import %s\n" % uploader_name)

                res["uploader"]["file"].append(ufile)
                res["uploader"]["class"].append(uploader_name)
            except Exception as e:
                status = "error"
                message = "Error exporting uploader: %s" % e
        res["uploader"]["status"] = status
        res["uploader"]["message"] = message
        return res

    def export_mapping(self, plugin_name, folder):
        res = {"mapping": {"status": None, "file": None, "message": None, "origin": None}}
        # first check if plugin defines a custom mapping in manifest
        # if that's the case, we don't need to export mapping there
        # as it'll be exported with "uploader" code
        plugindoc = get_data_plugin().find_one({"_id": plugin_name})
        assert plugindoc, "Can't find plugin named '%s'" % plugin_name
        plugin_folder = plugindoc.get("download", {}).get("data_folder")
        assert plugin_folder, "Can't find plugin folder for '%s'" % plugin_name
        try:
            manifest = json.load(open(os.path.join(plugin_folder, "manifest.json")))
            if "mapping" in manifest.get("uploader", {}):
                res["mapping"]["message"] = "Custom mapping included in uploader export"
                res["mapping"]["status"] = "warning"
                res["mapping"]["origin"] = "custom"
                return res
        except Exception as e:
            self.logger.error("Can't read manifest while exporting code: %s" % e)
        # try to export mapping from src_master (official)
        doc = get_src_master().find_one({"_id": plugin_name})
        if doc:
            mapping = doc.get("mapping")
            res["mapping"]["origin"] = "registered"
        else:
            doc = get_src_dump().find_one({"_id": plugin_name})
            mapping = doc and doc.get("inspect", {}).get("jobs", {}).get(plugin_name, {}).get(
                "inspect", {}
            ).get("results", {}).get("mapping")
            res["mapping"]["origin"] = "inspection"
        if not mapping:
            res["mapping"]["origin"] = None
            res["mapping"]["status"] = "warning"
            res["mapping"]["message"] = "Can't find registered or generated (inspection) mapping"
            return res
        else:
            ufile = os.path.join(folder, "upload.py")
            # switched to use black from yapf
            # strmap, _ = yapf_api.FormatCode(pprint.pformat(mapping))
            strmap = black.format_str(pprint.pformat(mapping), mode=black.Mode())
            with open(ufile, "a") as fout:
                fout.write(
                    """
    @classmethod
    def get_mapping(klass):
        return %s\n"""
                    % textwrap.indent((strmap), prefix="    " * 2)
                )

        res["mapping"]["file"] = ufile
        res["mapping"]["status"] = "ok"

        return res

    def export(
        self,
        plugin_name,
        folder=None,
        what=["dumper", "uploader", "mapping"],  # noqa: B006
        purge=False,
    ):
        """
        Export generated code for a given plugin name, in given folder
        (or use DEFAULT_EXPORT_FOLDER if None). Exported information can be:
        - dumper: dumper class generated from the manifest
        - uploader: uploader class generated from the manifest
        - mapping: mapping generated from inspection or from the manifest
        If "purge" is true, any existing folder/code will be deleted first, otherwise,
        will raise an error if some folder/files already exist.
        """
        res = {}
        # sanity checks
        if type(what) == str:
            what = [what]
        folder = folder or self.default_export_folder
        assert os.path.exists(
            folder
        ), "Folder used to export code doesn't exist: %s" % os.path.abspath(folder)
        assert plugin_name  # avoid deleting the whole export folder when purge=True...
        dp = get_data_plugin()
        plugin = dp.find_one({"_id": plugin_name})
        plugin_path_name = os.path.basename(plugin["download"]["data_folder"])
        if not plugin:
            raise Exception(f"Data plugin {plugin_name} does not exist!")
        folder = os.path.join(folder, plugin_path_name)
        if purge:
            rmdashfr(folder)
        if not os.path.exists(folder):
            os.makedirs(folder)
        elif not purge:
            raise FileExistsError("Folder '%s' already exists, use purge=True" % folder)
        dinit = os.path.join(folder, "__init__.py")
        with open(dinit, "w") as fout:
            fout.write("")
        if "dumper" in what:
            res.update(self.export_dumper(plugin_name, folder))
        if "uploader" in what:
            res.update(self.export_uploader(plugin_name, folder))
        if "mapping" in what:
            assert "uploader" in what, "'uploader' needs to be exported too to export mapping"
            res.update(self.export_mapping(plugin_name, folder))
        # there's also at least a parser module, maybe a release module, and some more
        # dependencies, indirect, not listed in the manifest. We'll just copy everything from
        # the plugin folder to the export folder
        plugin_folder = os.path.join(btconfig.DATA_PLUGIN_FOLDER, plugin_path_name)
        for f in os.listdir(plugin_folder):
            src = os.path.join(plugin_folder, f)
            dst = os.path.join(folder, f)
            # useless or strictly plugin-machinery-specific, skip
            if f in ["__pycache__", "manifest.json", "__init__.py"] or f.startswith("."):
                self.logger.debug("Skipping '%s', not necessary" % src)
                continue
            self.logger.debug("Copying %s to %s" % (src, dst))
            try:
                with open(src) as fin:
                    with open(dst, "w") as fout:
                        fout.write(fin.read())
            except IsADirectoryError:
                self.logger.error("%s is a directory, expecting only files to copy" % src)
                continue

        return res<|MERGE_RESOLUTION|>--- conflicted
+++ resolved
@@ -23,7 +23,7 @@
     LastModifiedHTTPDumper,
 )
 from biothings.hub.dataplugin.manager import GitDataPlugin, ManualDataPlugin
-<<<<<<< HEAD
+from biothings.utils import storage
 from biothings.utils.common import (
     get_class_from_classpath,
     get_plugin_name_from_local_manifest,
@@ -31,10 +31,6 @@
     parse_folder_name_from_url,
     rmdashfr,
 )
-=======
-from biothings.utils import storage
-from biothings.utils.common import get_class_from_classpath, rmdashfr
->>>>>>> 09b5a9af
 from biothings.utils.hub_db import get_data_plugin, get_src_dump, get_src_master
 from biothings.utils.loggers import get_logger
 from biothings.utils.manager import BaseSourceManager
