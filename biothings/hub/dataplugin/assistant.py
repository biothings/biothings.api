--- conflicted
+++ resolved
@@ -3,19 +3,15 @@
 import urllib.parse
 
 import requests
-import yaml
 
 from biothings import config as btconfig
-from biothings.hub.dataload.dumper import DockerContainerDumper, LastModifiedFTPDumper, LastModifiedHTTPDumper
 from biothings.hub.dataplugin.manager import GitDataPlugin, ManualDataPlugin
 from biothings.hub.dataplugin.loader import ManifestBasedPluginLoader, AdvancedPluginLoader
-from biothings.utils import storage
 from biothings.utils.common import (
     get_plugin_name_from_local_manifest,
     get_plugin_name_from_remote_manifest,
     parse_folder_name_from_url,
 )
-from biothings.utils.hub_db import get_data_plugin, get_src_dump, get_src_master
 from biothings.utils.loggers import get_logger
 
 
@@ -23,538 +19,7 @@
     pass
 
 
-<<<<<<< HEAD
 class BaseAssistant(abc.ABC):
-=======
-class LoaderException(Exception):
-    pass
-
-
-class BasePluginLoader:
-    loader_type = None  # set in subclass
-
-    def __init__(self, plugin_name):
-        self.plugin_name = plugin_name
-        self.plugin_path_name = None  # This will be set on loading step
-        self.setup_log()
-        self._plugin = None
-
-    def setup_log(self):
-        """Setup and return a logger instance"""
-        log_folder = os.path.join(btconfig.LOG_FOLDER, "dataload") if btconfig.LOG_FOLDER else None
-        self.logger, self.logfile = get_logger("loader_%s" % self.plugin_name, log_folder=log_folder)
-
-    def get_plugin_obj(self):
-        if self._plugin:
-            return self._plugin
-
-        dp = get_data_plugin()
-        plugin = dp.find_one({"_id": self.plugin_name})
-        if not plugin.get("download", {}).get("data_folder"):
-            raise LoaderException("Can't find data_folder, not available yet ?")
-        self._plugin = plugin
-        return plugin
-
-    def invalidate_plugin(self, error):
-        self.logger.exception("Invalidate plugin '%s' because: %s" % (self.plugin_name, error))
-        # flag all plugin associated (there should only one though, but no need to care here)
-        try:
-            for klass in self.__class__.data_plugin_manager[self.plugin_name]:
-                klass.data_plugin_error = error
-        except KeyError:
-            # plugin_name is not registered yet
-            pass
-        raise LoaderException(error)
-
-    def can_load_plugin(self) -> bool:
-        """
-        Return True if loader is able to load plugin (check data folder content)
-        """
-        raise NotImplementedError("implement 'can_load_plugin' in subclass")
-
-    def load_plugin(self):
-        """
-        Load plugin and register its components
-        """
-        raise NotImplementedError("implement 'load_plugin' in subclass")
-
-
-class ManifestBasedPluginLoader(BasePluginLoader):
-    loader_type = "manifest"
-
-    # should match a _dict_for_***
-    dumper_registry = {
-        "http": LastModifiedHTTPDumper,
-        "https": LastModifiedHTTPDumper,
-        "ftp": LastModifiedFTPDumper,
-        "docker": DockerContainerDumper,
-    }
-
-    def _dict_for_base(self, data_url):
-        if isinstance(data_url, str):
-            data_url = [data_url]
-        return {
-            "SRC_NAME": self.plugin_name,
-            "SRC_ROOT_FOLDER": os.path.join(btconfig.DATA_ARCHIVE_ROOT, self.plugin_path_name),
-            "SRC_FOLDER_NAME": self.plugin_path_name,
-            "SRC_URLS": data_url,
-        }
-
-    def _dict_for_http(self, data_url):
-        return self._dict_for_base(data_url)
-
-    def _dict_for_https(self, data_url):
-        d = self._dict_for_http(data_url)
-        # not secure, but we want to make sure things will work as much as possible...
-        d["VERIFY_CERT"] = False
-        return d
-
-    def _dict_for_ftp(self, data_url):
-        return self._dict_for_base(data_url)
-
-    def _dict_for_docker(self, data_url):
-        d = self._dict_for_base(data_url)
-        return d
-
-    def can_load_plugin(self) -> bool:
-        plugin = self.get_plugin_obj()
-        data_folder = pathlib.Path(plugin["download"]["data_folder"])
-        return (
-            pathlib.Path(data_folder, "manifest.json").exists() or pathlib.Path(data_folder, "manifest.yaml").exists()
-        )
-
-    def load_plugin(self):
-        plugin = self.get_plugin_obj()
-        data_folder = pathlib.Path(plugin["download"]["data_folder"])
-        self.plugin_path_name = data_folder.name
-        if data_folder.exists():
-            mf = pathlib.Path(data_folder, "manifest.json")
-            mf_yaml = pathlib.Path(data_folder, "manifest.yaml")
-            manifest = None
-            if mf.exists():
-                self.logger.debug(f"Loading manifest: {mf}")
-                manifest = json.load(open(mf))
-            elif mf_yaml.exists():
-                self.logger.debug(f"Loading manifest: {mf_yaml}")
-                manifest = yaml.safe_load(open(mf_yaml))
-            if manifest:
-                try:
-                    self.interpret_manifest(manifest, data_folder.as_posix())
-                except Exception as e:
-                    self.invalidate_plugin("Error loading manifest: %s" % str(e))
-            else:
-                self.logger.info("No manifest found for plugin: %s" % plugin["plugin"]["url"])
-                self.invalidate_plugin("No manifest found")
-        else:
-            self.invalidate_plugin("Missing plugin folder '%s'" % data_folder)
-
-    def get_code_for_mod_name(self, mod_name):
-        """
-        Returns string literal and name of function, given a path
-
-        Args:
-            mod_name: string with module name and function name, separated by colon
-
-        Returns:
-            Tuple[str, str]: containing
-                - indented string literal for the function specified
-                - name of the function
-        """
-        try:
-            mod, funcname = map(str.strip, mod_name.split(":"))
-        except ValueError as e:
-            raise AssistantException(
-                "'Wrong format for '%s', it must be defined following format 'module:func': %s" % (mod_name, e)
-            )
-        modpath = self.plugin_path_name + "." + mod
-        try:
-            pymod = importlib.import_module(modpath)
-            # self.logger.info("Imported custom module %s for plugin %s", modpath, self.plugin_path_name)
-        except (ImportError, TypeError):
-            # Some data plugins use BioThings generic parser, e.g. CHEBI plugin uses {"parser" : "hub.dataload.data_parsers:load_obo"}
-            # In such cases, `self.plugin_path_name` is not part of the module path.
-            pymod = importlib.import_module(mod)
-            # self.logger.info("Imported generic module %s for plugin %s", mod, self.plugin_path_name)
-        # reload in case we need to refresh plugin's code
-        importlib.reload(pymod)
-        assert funcname in dir(pymod), "%s not found in module %s" % (funcname, pymod)
-        func = getattr(pymod, funcname)
-        # fetch source and indent to class method level in the template
-        strfunc = inspect.getsource(func)
-        # always indent with spaces, normalize to avoid mixed indenting chars
-        indentfunc = textwrap.indent(strfunc.replace("\t", "    "), prefix="    ")
-
-        return indentfunc, funcname
-
-    def get_dumper_dynamic_class(self, dumper_section, metadata):
-        if dumper_section.get("data_url"):
-            if not type(dumper_section["data_url"]) is list:
-                durls = [dumper_section["data_url"]]
-            else:
-                durls = dumper_section["data_url"]
-            schemes = set([urllib.parse.urlsplit(durl).scheme for durl in durls])
-            # https = http regarding dumper generation
-            if len(set([sch.replace("https", "http") for sch in schemes])) > 1:
-                raise AssistantException(
-                    "Manifest specifies URLs of different types (%s), " % schemes + "expecting only one"
-                )
-            scheme = schemes.pop()
-            if "docker" in scheme:
-                scheme = "docker"
-            klass = dumper_section.get("class")
-            confdict = getattr(self, "_dict_for_%s" % scheme)(durls)
-            if klass:
-                dumper_class = get_class_from_classpath(klass)
-                confdict["BASE_CLASSES"] = klass
-            else:
-                dumper_class = self.dumper_registry.get(scheme)
-                confdict["BASE_CLASSES"] = "biothings.hub.dataload.dumper.%s" % dumper_class.__name__
-            if not dumper_class:
-                raise AssistantException("No dumper class registered to handle scheme '%s'" % scheme)
-            if metadata:
-                confdict["__metadata__"] = metadata
-            else:
-                confdict["__metadata__"] = {}
-
-            if dumper_section.get("release"):
-                indentfunc, func = self.get_code_for_mod_name(dumper_section["release"])
-                assert func != "set_release", "'set_release' is a reserved method name, pick another name"
-                confdict["SET_RELEASE_FUNC"] = (
-                    """
-%s
-
-    def set_release(self):
-        self.release = self.%s()
-"""
-                    % (
-                        indentfunc,
-                        func,
-                    )
-                )
-
-            else:
-                confdict["SET_RELEASE_FUNC"] = ""
-
-            dklass = None
-            pnregex = r"^[A-z_][\w\d]+$"
-            assert re.compile(pnregex).match(
-                self.plugin_name
-            ), "Incorrect plugin name '%s' (doesn't match regex '%s'" % (self.plugin_name, pnregex)
-            dumper_name = self.plugin_name.capitalize() + "Dumper"
-            "%s"
-            try:
-                if hasattr(btconfig, "DUMPER_TEMPLATE"):
-                    tpl_file = btconfig.DUMPER_TEMPLATE
-                else:
-                    # default: assuming in ..../biothings/hub/dataplugin/
-                    curmodpath = os.path.realpath(__file__)
-                    if scheme == "docker":
-                        tpl_file = os.path.join(os.path.dirname(curmodpath), "docker_dumper.py.tpl")
-                    else:
-                        tpl_file = os.path.join(os.path.dirname(curmodpath), "dumper.py.tpl")
-                tpl = Template(open(tpl_file).read())
-                confdict["DUMPER_NAME"] = dumper_name
-                confdict["SRC_NAME"] = self.plugin_name
-                if dumper_section.get("schedule"):
-                    schedule = """'%s'""" % dumper_section["schedule"]
-                else:
-                    schedule = "None"
-                confdict["SCHEDULE"] = schedule
-                confdict["UNCOMPRESS"] = dumper_section.get("uncompress") or False
-                pystr = tpl.substitute(confdict)
-                # print(pystr)
-                code = compile(pystr, "<string>", "exec")
-                spec = importlib.util.spec_from_loader(self.plugin_name, loader=None)
-                mod = importlib.util.module_from_spec(spec)
-                exec(code, mod.__dict__, mod.__dict__)
-                dklass = getattr(mod, dumper_name)
-                # we need to inherit from a class here in this file so it can be pickled
-                assisted_dumper_class = type(
-                    "AssistedDumper_%s" % self.plugin_name,
-                    (
-                        AssistedDumper,
-                        dklass,
-                    ),
-                    {},
-                )
-                assisted_dumper_class.python_code = pystr
-
-                return assisted_dumper_class
-
-            except Exception:
-                self.logger.exception("Can't generate dumper code for '%s'" % self.plugin_name)
-                raise
-        else:
-            raise AssistantException("Invalid manifest, expecting 'data_url' key in 'dumper' section")
-
-    def get_uploader_dynamic_class(self, uploader_section, metadata, sub_source_name=""):
-        if uploader_section.get("parser"):
-            uploader_name = self.plugin_name.capitalize() + sub_source_name + "Uploader"
-            confdict = {
-                "SRC_NAME": self.plugin_name,
-                "SUB_SRC_NAME": sub_source_name,
-                "UPLOADER_NAME": uploader_name,
-            }
-            try:
-                mod, func = uploader_section.get("parser").split(":")
-                # make sure the parser module is able to load
-                # otherwise, the error log should be shown in the UI
-                self.get_code_for_mod_name(uploader_section["parser"])
-                confdict["PARSER_MOD"] = mod
-                confdict["PARSER_FUNC"] = func
-                if uploader_section.get("parser_kwargs"):
-                    parser_kwargs_serialized = repr(uploader_section["parser_kwargs"])
-
-                    confdict["PARSER_FACTORY_CODE"] = textwrap.dedent(
-                        f"""
-                        # Setup parser to parser factory
-                        from {mod} import {func} as parser_func
-
-                        parser_kwargs = {parser_kwargs_serialized}
-                    """
-                    )
-                else:
-                    # create empty parser_kwargs to pass to parser_func
-                    parser_kwargs_serialized = repr({})
-
-                    confdict["PARSER_FACTORY_CODE"] = textwrap.dedent(
-                        f"""
-                    # when code is exported, import becomes relative
-                    try:
-                        from {self.plugin_path_name}.{mod} import {func} as parser_func
-                    except ImportError:
-                        try:
-                            from .{mod} import {func} as parser_func
-                        except ImportError:
-                            # When relative import fails, try to import it directly
-                            import sys
-                            sys.path.insert(0, ".")
-                            from {mod} import {func} as parser_func
-                    parser_kwargs = {parser_kwargs_serialized}
-                    """
-                    )
-            except ValueError:
-                raise AssistantException(
-                    "'parser' must be defined as 'module:parser_func' but got: '%s'" % uploader_section["parser"]
-                )
-            try:
-                ondups = uploader_section.get("on_duplicates")
-                storage_class = storage.get_storage_class(ondups)
-                if "ignore_duplicates" in uploader_section:
-                    raise AssistantException(
-                        "'ignore_duplicates' key not supported anymore, use 'on_duplicates' : 'error|ignore|merge'"
-                    )
-                confdict["STORAGE_CLASS"] = storage_class
-                # default is not ID conversion at all
-                confdict["IMPORT_IDCONVERTER_FUNC"] = ""
-                confdict["IDCONVERTER_FUNC"] = None
-                confdict["CALL_PARSER_FUNC"] = "parser_func(data_path, **parser_kwargs)"
-                if uploader_section.get("keylookup"):
-                    assert self.__class__.keylookup, (
-                        "Plugin %s needs _id conversion " % self.plugin_name + "but no keylookup instance was found"
-                    )
-                    self.logger.info("Keylookup conversion required: %s" % uploader_section["keylookup"])
-                    klmod = inspect.getmodule(self.__class__.keylookup)
-                    confdict["IMPORT_IDCONVERTER_FUNC"] = "from %s import %s" % (
-                        klmod.__name__,
-                        self.__class__.keylookup.__name__,
-                    )
-                    convargs = ",".join(["%s=%s" % (k, v) for k, v in uploader_section["keylookup"].items()])
-                    confdict["IDCONVERTER_FUNC"] = "%s(%s)" % (
-                        self.__class__.keylookup.__name__,
-                        convargs,
-                    )
-                    confdict["CALL_PARSER_FUNC"] = "self.__class__.idconverter(parser_func)(data_path, **parser_kwargs)"
-                if metadata:
-                    confdict["__metadata__"] = metadata
-                else:
-                    confdict["__metadata__"] = {}
-
-                if hasattr(btconfig, "DUMPER_TEMPLATE"):
-                    tpl_file = btconfig.DUMPER_TEMPLATE
-                elif sub_source_name:
-                    curmodpath = os.path.realpath(__file__)
-                    tpl_file = os.path.join(os.path.dirname(curmodpath), "subuploader.py.tpl")
-                else:
-                    # default: assuming in ..../biothings/hub/dataplugin/
-                    curmodpath = os.path.realpath(__file__)
-                    tpl_file = os.path.join(os.path.dirname(curmodpath), "uploader.py.tpl")
-                tpl = Template(open(tpl_file).read())
-
-                if uploader_section.get("parallelizer"):
-                    indentfunc, func = self.get_code_for_mod_name(uploader_section["parallelizer"])
-                    assert func != "jobs", "'jobs' is a reserved method name, pick another name"
-                    confdict["BASE_CLASSES"] = "biothings.hub.dataload.uploader.ParallelizedSourceUploader"
-                    confdict["IMPORT_FROM_PARALLELIZER"] = ""
-                    confdict["JOBS_FUNC"] = (
-                        """
-%s
-    def jobs(self):
-        return self.%s()
-"""
-                        % (
-                            indentfunc,
-                            func,
-                        )
-                    )
-                else:
-                    confdict["BASE_CLASSES"] = "biothings.hub.dataload.uploader.BaseSourceUploader"
-                    confdict["JOBS_FUNC"] = ""
-
-                if uploader_section.get("mapping"):
-                    indentfunc, func = self.get_code_for_mod_name(uploader_section["mapping"])
-                    assert func != "get_mapping", "'get_mapping' is a reserved class method name, pick another name"
-                    confdict["MAPPING_FUNC"] = (
-                        """
-    @classmethod
-%s
-
-    @classmethod
-    def get_mapping(cls):
-        return cls.%s()
-"""
-                        % (
-                            indentfunc,
-                            func,
-                        )
-                    )
-                else:
-                    confdict["MAPPING_FUNC"] = ""
-
-                pystr = tpl.substitute(confdict)
-                # print(pystr)
-                code = compile(pystr, "<string>", "exec")
-                spec = importlib.util.spec_from_loader(self.plugin_name + sub_source_name, loader=None)
-                mod = importlib.util.module_from_spec(spec)
-                exec(code, mod.__dict__, mod.__dict__)
-                uklass = getattr(mod, uploader_name)
-                # we need to inherit from a class here in this file so it can be pickled
-                assisted_uploader_class = type(
-                    "AssistedUploader_%s" % self.plugin_name + sub_source_name,
-                    (
-                        AssistedUploader,
-                        uklass,
-                    ),
-                    {},
-                )
-                assisted_uploader_class.python_code = pystr
-
-                return assisted_uploader_class
-
-            except Exception as e:
-                self.logger.exception("Error loading plugin: %s" % e)
-                raise AssistantException("Can't interpret manifest: %s" % e)
-        else:
-            raise AssistantException("Invalid manifest, expecting 'parser' key in 'uploader' section")
-
-    def get_uploader_dynamic_classes(self, uploader_section, metadata, data_plugin_folder):
-        uploader_classes = []
-        for uploader_conf in uploader_section:
-            sub_source_name = uploader_conf.get("name", "")
-            uploader_class = self.get_uploader_dynamic_class(uploader_conf, metadata, sub_source_name)
-            uploader_class.DATA_PLUGIN_FOLDER = data_plugin_folder
-
-            # register class in module so it can be pickled easily
-            sys.modules["biothings.hub.dataplugin.assistant"].__dict__[
-                "AssistedUploader_%s" % self.plugin_name + sub_source_name
-            ] = uploader_class
-
-            uploader_classes.append(uploader_class)
-        return uploader_classes
-
-    def interpret_manifest(self, manifest, data_plugin_folder):
-        # start with requirements before importing anything
-        if manifest.get("requires"):
-            reqs = manifest["requires"]
-            if not isinstance(reqs, list):
-                reqs = [reqs]
-            for req in reqs:
-                self.logger.info("Install requirement '%s'" % req)
-                subprocess.check_call([sys.executable, "-m", "pip", "install", req])
-        if manifest.get("dumper"):
-            assisted_dumper_class = self.get_dumper_dynamic_class(manifest["dumper"], manifest.get("__metadata__"))
-            assisted_dumper_class.DATA_PLUGIN_FOLDER = data_plugin_folder
-            self.__class__.dumper_manager.register_classes([assisted_dumper_class])
-            # register class in module so it can be pickled easily
-            sys.modules["biothings.hub.dataplugin.assistant"].__dict__[
-                "AssistedDumper_%s" % self.plugin_name
-            ] = assisted_dumper_class
-
-        if manifest.get("uploader"):
-            assisted_uploader_class = self.get_uploader_dynamic_class(
-                manifest["uploader"], manifest.get("__metadata__")
-            )
-            assisted_uploader_class.DATA_PLUGIN_FOLDER = data_plugin_folder
-            self.__class__.uploader_manager.register_classes([assisted_uploader_class])
-            # register class in module so it can be pickled easily
-            sys.modules["biothings.hub.dataplugin.assistant"].__dict__[
-                "AssistedUploader_%s" % self.plugin_name
-            ] = assisted_uploader_class
-        if manifest.get("uploaders"):
-            assisted_uploader_classes = self.get_uploader_dynamic_classes(
-                manifest["uploaders"], manifest.get("__metadata__"), data_plugin_folder
-            )
-            self.__class__.uploader_manager.register_classes(assisted_uploader_classes)
-        if manifest.get("display_name"):
-            dp = get_data_plugin()
-            dp.update(
-                {"_id": self.plugin_name},
-                {
-                    "$set": {
-                        "plugin.display_name": manifest.get("display_name"),
-                    }
-                },
-            )
-        if manifest.get("biothing_type"):
-            dp = get_data_plugin()
-            dp.update(
-                {"_id": self.plugin_name},
-                {
-                    "$set": {
-                        "plugin.biothing_type": manifest.get("biothing_type"),
-                    }
-                },
-            )
-
-
-class AdvancedPluginLoader(BasePluginLoader):
-    loader_type = "advanced"
-
-    def can_load_plugin(self) -> bool:
-        plugin = self.get_plugin_obj()
-        data_folder = plugin["download"]["data_folder"]
-        return "__init__.py" in os.listdir(data_folder)
-
-    def load_plugin(self):
-        plugin = self.get_plugin_obj()
-        data_folder = plugin["download"]["data_folder"]
-        if os.path.exists(data_folder):
-            # we assume there's a __init__ module exposing Dumper and Uploader classes
-            # as necessary
-            modpath = data_folder.split("/")[-1]
-            # before registering, process optional requirements.txt
-            reqfile = os.path.join(data_folder, "requirements.txt")
-            if os.path.exists(reqfile):
-                self.logger.info("Installing requirements from %s for plugin '%s'" % (reqfile, self.plugin_name))
-                subprocess.check_call([sys.executable, "-m", "pip", "install", "-r", reqfile])
-            # submit to managers to register datasources
-            self.logger.info("Registering '%s' to dump/upload managers" % modpath)
-            # register dumpers if any
-            try:
-                self.__class__.dumper_manager.register_source(modpath)
-            except Exception as e:
-                self.logger.info("Couldn't register dumper from module '%s': %s" % (modpath, e))
-            # register uploaders if any
-            try:
-                self.__class__.uploader_manager.register_source(modpath)
-            except Exception as e:
-                self.logger.info("Couldn't register uploader from module '%s': %s" % (modpath, e))
-        else:
-            self.invalidate_plugin("Missing plugin folder '%s'" % data_folder)
-
-
-class BaseAssistant:
->>>>>>> a6d8a6b7
     plugin_type = None  # to be defined in subblass
     data_plugin_manager = None  # set by assistant manager
     dumper_manager = None  # set by assistant manager
@@ -647,18 +112,6 @@
         """
         Load plugin and register its components
         """
-<<<<<<< HEAD
-=======
-        raise NotImplementedError("implement 'load_plugin' in subclass")
-
-
-class AssistedDumper:
-    DATA_PLUGIN_FOLDER = None
-
-
-class AssistedUploader:
-    DATA_PLUGIN_FOLDER = None
->>>>>>> a6d8a6b7
 
 
 class GithubAssistant(BaseAssistant):
