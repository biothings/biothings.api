--- conflicted
+++ resolved
@@ -8,22 +8,13 @@
 
 from biothings.utils.hub_db import get_src_dump, get_src_build, get_source_fullname
 from biothings.utils.common import timesofar
-<<<<<<< HEAD
-from biothings.utils.dataload import dict_walk, merge_struct
-from biothings.utils.loggers import HipchatHandler
+from biothings.utils.dataload import dict_walk
 from biothings.utils.mongo import id_feeder, doc_feeder
-=======
-from biothings.utils.dataload import dict_walk
 from biothings.utils.loggers import get_logger
->>>>>>> 8bee01dc
 from biothings.hub import INSPECTOR_CATEGORY
 from biothings.hub.databuild.backend import create_backend
 import biothings.utils.inspect as btinspect
-<<<<<<< HEAD
 import biothings.utils.es as es
-from config import logger as logging, HIPCHAT_CONFIG, LOG_FOLDER
-=======
->>>>>>> 8bee01dc
 
 from biothings.utils.manager import BaseManager
 
@@ -124,13 +115,8 @@
                 elif data_provider_type == "build":
                     registerer_obj.register_status("inspecting",transient=True,init=True,job={"step":"inspect"})
 
-<<<<<<< HEAD
-                logging.info("Running inspector on %s (type:%s,data_provider:%s)" % \
+                self.logger.info("Running inspector on %s (type:%s,data_provider:%s)" % \
                         (repr(data_provider),data_provider_type,backend_provider))
-=======
-                self.logger.info("Running inspector on %s (type:%s,data_provider:%s)" % \
-                        (repr(data_provider),data_provider_type,yielder_provider))
->>>>>>> 8bee01dc
                 # make it pickleable
                 if data_provider_type == "source":
                     # because register_obj is also used to fetch data, it has to be unprepare() for pickling
@@ -163,11 +149,11 @@
                                 inspected[m] = btinspect.merge_record(inspected[m],res[m],m)
                         except Exception as e:
                             got_error = e
-                            logging.error("Error while inspecting data from batch #%s: %s" % (bnum,e))
+                            self.logger.error("Error while inspecting data from batch #%s: %s" % (bnum,e))
                             raise
                     pre_mapping ="mapping" in mode  # we want to generate intermediate mapping so we can merge
                                                     # all maps later and then generate the ES mapping from there
-                    logging.info("Creating inspect worker for batch #%s" % cnt)
+                    self.logger.info("Creating inspect worker for batch #%s" % cnt)
                     job = yield from self.job_manager.defer_to_process(pinfo,
                             partial(inspect_data,backend_provider,ids,mode=mode,pre_mapping=pre_mapping,**kwargs))
                     job.add_done_callback(partial(batch_inspected,cnt,ids))
