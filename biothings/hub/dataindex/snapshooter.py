import asyncio
import json
import os
import time
from collections import UserDict, UserString
from dataclasses import dataclass
from datetime import datetime
from functools import partial

import boto3
from config import logger as logging
from elasticsearch import Elasticsearch
from elasticsearch.exceptions import TransportError, NotFoundError

from biothings import config as btconfig
from biothings.hub import SNAPSHOOTER_CATEGORY
from biothings.hub.databuild.buildconfig import AutoBuildConfig
from biothings.hub.datarelease import set_pending_to_release_note
from biothings.utils.common import merge
from biothings.utils.exceptions import RepositoryVerificationFailed
from biothings.utils.hub import template_out
from biothings.utils.hub_db import get_src_build
from biothings.utils.loggers import get_logger
from biothings.utils.manager import BaseManager

from . import snapshot_cleanup as cleaner, snapshot_registrar as registrar
from .snapshot_repo import Repository
from .snapshot_task import Snapshot


class ProcessInfo:
    """
    JobManager Process Info.
    Reported in Biothings Studio.
    """

    def __init__(self, env):
        self.env_name = env

    def get_predicates(self):
        return []

    def get_pinfo(self, step, snapshot, description=""):
        pinfo = {
            "__predicates__": self.get_predicates(),
            "category": SNAPSHOOTER_CATEGORY,
            "step": f"{step}:{snapshot}",
            "description": description,
            "source": self.env_name,
        }
        return pinfo


@dataclass
class CloudStorage:
    type: str
    access_key: str
    secret_key: str
    region: str = "us-west-2"

    def get(self):
        if self.type == "aws":
            session = boto3.Session(
                aws_access_key_id=self.access_key,
                aws_secret_access_key=self.secret_key,
                region_name=self.region,
            )
            return session.resource("s3")  # [X]
        raise ValueError(self.type)


class Bucket:
    def __init__(self, client, bucket, region=None):
        self.client = client  # boto3.S3.Client [X]
        self.bucket = bucket  # bucket name
        self.region = region

    def exists(self):
        bucket = self.client.Bucket(self.bucket)
        return bool(bucket.creation_date)

    def create(self, acl="private"):
        # https://boto3.amazonaws.com/v1/documentation/api
        # /latest/reference/services/s3.html
        # #S3.Client.create_bucket

        return self.client.create_bucket(
            ACL=acl,
            Bucket=self.bucket,
            CreateBucketConfiguration={"LocationConstraint": self.region},
        )

    def __str__(self):
        return f"<Bucket {'READY' if self.exists() else 'MISSING'} name='{self.bucket}' client={self.client}>"


class _UserString(UserString):
    def __str__(self):
        return f"{type(self).__name__}({self.data})"


class TemplateStr(_UserString): ...


class RenderedStr(_UserString): ...


class RepositoryConfig(UserDict):
    """
    {
        "type": "s3",
        "name": "s3-$(Y)",
        "settings": {
            "bucket": "<SNAPSHOT_BUCKET_NAME>",
            "base_path": "mynews.info/$(Y)",  # per year
        }
    }
    """

    @property
    def repo(self):
        return self["name"]

    @property
    def bucket(self):
        return self["settings"]["bucket"]

    @property
    def region(self):
        return self["settings"]["region"]

    def format(self, doc=None):
        """Template special values in this config.

        For example:
        {
            "bucket": "backup-$(Y)",
            "base_path" : "snapshots/%(_meta.build_version)s"
        }
        where "_meta.build_version" value is taken from doc in
        dot field notation, and the current year replaces "$(Y)".
        """
        template = TemplateStr(json.dumps(self.data))
        string = RenderedStr(template_out(template.data, doc or {}))

        if "%" in string:
            logging.error(template)
            logging.error(string)
            raise ValueError("Failed to template.")

        if template != string:
            logging.debug(template)
            logging.debug(string)

        return RepositoryConfig(json.loads(string.data))


class _SnapshotResult(UserDict):
    def __str__(self):
        return f"{type(self).__name__}({str(self.data)})"


class CumulativeResult(_SnapshotResult): ...


class StepResult(_SnapshotResult): ...


class SnapshotEnv:
    def __init__(self, job_manager, cloud, repository, indexer, **kwargs):
        self.job_manager = job_manager

        self.cloud = CloudStorage(**cloud).get()
        self.repcfg = RepositoryConfig(repository)
        self.client = Elasticsearch(**indexer["args"])

        self.name = kwargs["name"]  # snapshot env
        self.idxenv = indexer["name"]  # indexer env

        self.pinfo = ProcessInfo(self.name)
        self.wtime = kwargs.get("monitor_delay", 15)

    def _doc(self, index):
        doc = get_src_build().find_one({f"index.{index}.environment": self.idxenv})
        if not doc:  # not asso. with a build
            raise ValueError("Not a hub-managed index.")
        return doc  # TODO UNIQUENESS

    def setup_log(self, index):
        build_doc = self._doc(index)
        log_name = build_doc["target_name"] or build_doc["_id"]
        log_folder = os.path.join(btconfig.LOG_FOLDER, "build", log_name, "snapshot") if btconfig.LOG_FOLDER else None
        self.logger, _ = get_logger(index, log_folder=log_folder, force=True)

    def snapshot(self, index, snapshot=None, recreate_repo=False):
        self.setup_log(index)

        async def _snapshot(snapshot):
            x = CumulativeResult()
            build_doc = self._doc(index)
            cfg = self.repcfg.format(build_doc)
            for step in ("pre", "snapshot", "post"):
                state = registrar.dispatch(step)  # _TaskState Class
                state = state(get_src_build(), build_doc.get("_id"))
                self.logger.info(state)
                state.started()

                job = await self.job_manager.defer_to_thread(
                    self.pinfo.get_pinfo(step, snapshot),
                    partial(getattr(self, state.func), cfg, index, snapshot, recreate_repo=recreate_repo),
                )
                try:
                    dx = await job
                    dx = StepResult(dx)
                except RepositoryVerificationFailed as ex:
                    self.logger.exception(ex)
                    state.failed(snapshot, detail=ex.args)
                    raise ex
                except Exception as exc:
                    self.logger.exception(exc)
                    state.failed({}, exc)
                    raise exc
                else:
                    merge(x.data, dx.data)
                    self.logger.info(dx)
                    self.logger.info(x)
                    state.succeed({snapshot: x.data}, res=dx.data)
            return x

        future = asyncio.ensure_future(_snapshot(snapshot or index))
        future.add_done_callback(self.logger.debug)
        return future

    def pre_snapshot(self, cfg, index, snapshot, **kwargs):
        bucket = Bucket(self.cloud, cfg.bucket, region=cfg.region)
        repo = Repository(self.client, cfg.repo)

        self.logger.info(bucket)
        self.logger.info(repo)

        if kwargs.get("recreate_repo"):
            self.logger.info("Delete old repository")
            repo.delete()

        if not repo.exists():
            if not bucket.exists():
                bucket.create(cfg.get("acl"))
                self.logger.info(bucket)
            repo.create(**cfg)
            self.logger.info(repo)

        try:
            repo.verify(config=cfg)
        except TransportError as tex:
            raise RepositoryVerificationFailed({"error": tex.error, "detail": tex.info["error"]})

        return {
            "__REPLACE__": True,
            "conf": {"repository": cfg.data},
            "indexer_env": self.idxenv,
            "environment": self.name,
        }

    def _snapshot(self, cfg, index, snapshot, **kwargs):
        snapshot = Snapshot(self.client, cfg.repo, snapshot)
        self.logger.info(snapshot)

        _replace = False
        if snapshot.exists():
            snapshot.delete()
            self.logger.info(snapshot)
            _replace = True

        # ------------------ #
        snapshot.create(index)
        # ------------------ #

        while True:
            self.logger.info(snapshot)
            state = snapshot.state()

            if state == "FAILED":
                raise ValueError(state)
            elif state == "IN_PROGRESS":
                time.sleep(self.wtime)
            elif state == "SUCCESS":
                break
            else:  # PARTIAL/MISSING/N/A
                raise ValueError(state)

        return {
            "index_name": index,
            "replaced": _replace,
            "created_at": datetime.now().astimezone(),
        }

    def post_snapshot(self, cfg, index, snapshot, **kwargs):
        build_id = self._doc(index)["_id"]
        set_pending_to_release_note(build_id)
        return {}

    def snapshot_exists(self, snapshot_name, build_doc):
        cfg = self.repcfg.format(build_doc)
        snapshot = Snapshot(self.client, cfg.repo, snapshot_name)
        try:
            return snapshot.exists()
        except NotFoundError:
            return False
        except Exception as e:
            logging.exception(f"Error checking if snapshot '{snapshot_name}' exists: {e}")
            raise


class SnapshotManager(BaseManager):
    """
    Hub ES Snapshot Management

    Config Ex:

    # env.<name>:
    {
        "cloud": {
            "type": "aws",  # default, only one supported.
            "access_key": <------------------>,
            "secret_key": <------------------>,
            "region": "us-west-2"
        },
        "repository": {
            "name": "s3-$(Y)",
            "type": "s3",
            "settings": {
                "bucket": "<SNAPSHOT_BUCKET_NAME>",
                "base_path": "mygene.info/$(Y)",  # year
            },
            "acl": "private",
        },
        "indexer": {
            "name": "local",
            "args": {
                "request_timeout": 100,
                "max_retries": 5
            }
        },
        "monitor_delay": 15,
    }
    """

    def __init__(self, index_manager, *args, **kwargs):
        super().__init__(*args, **kwargs)
        self.index_manager = index_manager
        self.snapshot_config = {}

    @staticmethod
    def pending_snapshot(build_name):
        src_build = get_src_build()
        src_build.update(
            {"_id": build_name},
            {"$addToSet": {"pending": "snapshot"}},
        )

    # Object Lifecycle Calls
    # --------------------------
    # manager = IndexManager(job_manager)
    # manager.clean_stale_status() # in __init__
    # manager.configure(config)

    def clean_stale_status(self):
        registrar.audit(get_src_build(), logging)

    def configure(self, conf):
        self.snapshot_config = conf
        for name, envdict in conf.get("env", {}).items():
            # Merge Indexer Config
            # ----------------------------------------
            dx = envdict["indexer"]

            if isinstance(dx, str):  # {"indexer": "prod"}
                dx = dict(name=dx)  # .          ↓
            if not isinstance(dx, dict):  # {"indexer": {"name": "prod"}}
                raise TypeError(dx)

            # compatibility with previous hubs.
            dx.setdefault("name", dx.pop("env", None))

            x = self.index_manager[dx["name"]]
            x = dict(x)  # merge into a copy
            merge(x, dx)  # <-

            envdict["indexer"] = x
            # ------------------------------------------
            envdict["name"] = name

            self.register[name] = SnapshotEnv(self.job_manager, **envdict)

    def poll(self, state, func):
        super().poll(state, func, col=get_src_build())

    # Features
    # -----------

    def snapshot(self, snapshot_env, index, snapshot=None, recreate_repo=False):
        """
        Create a snapshot named "snapshot" (or, by default, same name as the index)
        from "index" according to environment definition (repository, etc...) "env".
        """
        env = self.register[snapshot_env]
        return env.snapshot(index, snapshot, recreate_repo=recreate_repo)

    def snapshot_a_build(self, build_doc):
        """
        Create a snapshot basing on the autobuild settings in the build config.
        If the build config associated with this build has:
        {
            "autobuild": {
                "type": "snapshot", // implied when env is set. env must be set.
                "env": "local" // which es env to make the snapshot.
            },
            ...
        }
        Attempt to make a snapshot for this build on the specified es env "local".
        """

        async def _():
            autoconf = AutoBuildConfig(build_doc["build_config"])
            env = autoconf.auto_build.get("env")
            assert env, "Unknown autobuild env."

            if isinstance(env, str):
                indexer_env = env
                snapshot_env = env
            else:  # assume env is an (x,y) pair
                indexer_env, snapshot_env = env

            try:  # find the index (latest) to snapshot
                latest_index = list(build_doc["index"].keys())[-1]

            except Exception:  # no existing indices, need to create one
                await self.index_manager.index(indexer_env, build_doc["_id"])
                latest_index = build_doc["_id"]  # index_name is build name

            return self.snapshot(snapshot_env, latest_index)

        return asyncio.ensure_future(_())

    def snapshot_info(self, env=None, remote=False):
        return self.snapshot_config

    def list_snapshots(self, env=None, return_db_cols=True, **filters):
        return cleaner.find( # filters support dotfield
            get_src_build(),
            env=env,
            group_by="build_config",
            return_db_cols=return_db_cols,
            **filters,
        )

    def cleanup(
        self,
        env=None,  # a snapshot environment describing a repository
        keep=3,  # the number of most recent snapshots to keep in one group
        group_by="build_config",  # the attr of which its values form groups
        dryrun=True,  # display the snapshots to be deleted without deleting them
        ignoreErrors=False,  # continue deleting snapshots even if an error occurs
        **filters,  # a set of criterions to limit which snapshots are to be cleaned
    ):
        """Delete past snapshots and keep only the most recent ones.

        Examples:
            >>> snapshot_cleanup()
            >>> snapshot_cleanup("s3_outbreak")
            >>> snapshot_cleanup("s3_outbreak", keep=0)
        """

        # filters support dotfield.
<<<<<<< HEAD
        snapshots = cleaner.find(
            get_src_build(), env=env, keep=keep, group_by=group_by, **filters
        )
=======
        snapshots = cleaner.find(get_src_build(), env, keep, group_by, **filters)
>>>>>>> b62ff02f

        if dryrun:
            return "\n".join(
                (
                    "-" * 75,
                    cleaner.plain_text(snapshots),
                    "-" * 75,
                    "DRYRUN ONLY - APPLY THE ACTIONS WITH:",
                    "   > snapshot_cleanup(..., dryrun=False)",
                )
            )

        # return the number of snapshots successfully deleted
        return cleaner.delete(get_src_build(), snapshots, self, ignoreErrors)

    def delete_snapshots(self, snapshots_data, ignoreErrors=False):
        async def delete(environment, snapshot_names):
            if environment == "__no_env__":
                environment = None
            return self.cleanup(env=environment, keep=0, dryrun=False, ignoreErrors=ignoreErrors, _id={"$in": snapshot_names})

        def done(f):
            try:
                # just consume the result to raise exception
                # if there were an error... (what an api...)
                f.result()
                logging.info("success", extra={"notify": True})
            except Exception as e:
                logging.exception("failed: %s" % e, extra={"notify": True})

        jobs = []
        try:
            for environment, snapshot_names in snapshots_data.items():
                job = self.job_manager.submit(partial(delete, environment, snapshot_names))
                jobs.append(job)
            tasks = asyncio.gather(*jobs)
            tasks.add_done_callback(done)
        except Exception as ex:
<<<<<<< HEAD
            logging.exception(
                "Error while deleting snapshots. error: %s", ex, extra={"notify": True})
        return jobs

    def delete_snapshot_from_db(self, build_name, snapshot_name):
        collection = get_src_build()
        collection.update_one(
            {"_id": build_name},
            {"$unset": {f"snapshot.{snapshot_name}": 1}},
        )
        logging.info("Snapshot '%s' deleted from build '%s' in MongoDB", snapshot_name, build_name)

    def validate_snapshots(self):
        async def validate():
            logging.info("Starting validation of snapshots...")
            collection = get_src_build()
            snapshots = self.list_snapshots(return_db_cols=True)
            errors = []
            snapshots_deleted = 0

            for group in snapshots:
                for snapshot_data in group['items']:
                    snapshot_name = snapshot_data['_id']
                    build_name = snapshot_data['build_name']
                    environment = snapshot_data.get('environment') or snapshot_data['conf']['indexer']['env']

                    if not environment:
                        msg = f"[{snapshot_name}] Snapshot '{snapshot_name}' does not have an environment associated with it. Skipping validation."
                        logging.warning(msg)
                        errors.append(msg)
                        continue

                    try:
                        env = self.register[environment]
                    except KeyError:
                        msg = f"[{snapshot_name}] Environment '{environment}' is not registered and connection details are unavailable. Consider adding it to the hub configuration otherwise manual deletion is required."
                        logging.error(msg)
                        errors.append(msg)
                        continue

                    build_doc = collection.find_one({'_id': build_name})

                    try:
                        exists = env.snapshot_exists(snapshot_name, build_doc)
                        if not exists:
                            logging.info("Deleting snapshot '%s' from MongoDB", snapshot_name)
                            self.delete_snapshot_from_db(build_name, snapshot_name)
                            snapshots_deleted += 1
                    except Exception as e:
                        msg = f"Error checking snapshot '{snapshot_name}': {str(e)}"
                        logging.exception(msg)
                        errors.append(msg)
            logging.info("Validation of snapshots completed.")
            return {
                "snapshots_deleted": snapshots_deleted,
                "errors": errors
            }

        def done(f):
            try:
                result = f.result()
                snapshots_deleted = result.get("snapshots_deleted", 0)
                errors = result.get("errors", [])
                if errors:
                    error_message = "\n".join(errors)
                    logging.error("Validation completed with errors:\n%s", error_message, extra={"notify": True})
                else:
                    logging.info("Validation successful, %d snapshots deleted.", snapshots_deleted, extra={"notify": True})
            except Exception as e:
                logging.exception("Validation failed: %s", e, extra={"notify": True})

        try:
            job = self.job_manager.submit(validate)
            job.add_done_callback(done)
        except Exception as ex:
            logging.exception(
                "Error while submitting validation job: %s", ex, extra={"notify": True})
        return job
=======
            logging.exception("Error while deleting snapshots. error: %s", ex, extra={"notify": True})
        return jobs
>>>>>>> b62ff02f
<|MERGE_RESOLUTION|>--- conflicted
+++ resolved
@@ -472,13 +472,9 @@
         """
 
         # filters support dotfield.
-<<<<<<< HEAD
         snapshots = cleaner.find(
             get_src_build(), env=env, keep=keep, group_by=group_by, **filters
         )
-=======
-        snapshots = cleaner.find(get_src_build(), env, keep, group_by, **filters)
->>>>>>> b62ff02f
 
         if dryrun:
             return "\n".join(
@@ -517,9 +513,7 @@
             tasks = asyncio.gather(*jobs)
             tasks.add_done_callback(done)
         except Exception as ex:
-<<<<<<< HEAD
-            logging.exception(
-                "Error while deleting snapshots. error: %s", ex, extra={"notify": True})
+            logging.exception("Error while deleting snapshots. error: %s", ex, extra={"notify": True})
         return jobs
 
     def delete_snapshot_from_db(self, build_name, snapshot_name):
@@ -595,8 +589,4 @@
         except Exception as ex:
             logging.exception(
                 "Error while submitting validation job: %s", ex, extra={"notify": True})
-        return job
-=======
-            logging.exception("Error while deleting snapshots. error: %s", ex, extra={"notify": True})
-        return jobs
->>>>>>> b62ff02f
+        return job