--- conflicted
+++ resolved
@@ -511,12 +511,7 @@
         """
         if isinstance(sources, str):
             sources = [sources]
-<<<<<<< HEAD
         src_db = get_src_db()
-=======
-
-        src_db = mongo.get_src_db()
->>>>>>> a6d8a6b7
         cols = src_db.collection_names()
         masters = self.source_backend.get_src_master_docs()
         found = []
