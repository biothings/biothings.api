import asyncio
import cgi
import concurrent.futures
import email.utils
import inspect
import multiprocessing
import os
import os.path
import pprint
import re
import stat
import subprocess
import time
from concurrent.futures import ProcessPoolExecutor
from datetime import datetime, timezone
from functools import partial
from typing import Any, Callable, Dict, Generator, Iterable, List, Optional, Tuple, Union

import orjson

from biothings import config as btconfig
from biothings.hub import DUMPER_CATEGORY, UPLOADER_CATEGORY, renderer as job_renderer
from biothings.hub.dataload.uploader import set_pending_to_upload
from biothings.utils.common import rmdashfr, timesofar
from biothings.utils.hub_db import get_src_dump
from biothings.utils.loggers import get_logger
from biothings.utils.manager import BaseSourceManager, ResourceError

logging = btconfig.logger


class DumperException(Exception):
    pass


class BaseDumper(object):
    # override in subclass accordingly
    SRC_NAME = None
    SRC_ROOT_FOLDER = None  # source folder (without version/dates)

    # Should an upload be triggered after dump ?
    AUTO_UPLOAD = True

    # attribute used to generate data folder path suffix
    SUFFIX_ATTR = "release"

    # Max parallel downloads (None = no limit).
    MAX_PARALLEL_DUMP = None
    # waiting time between download (0.0 = no waiting)
    SLEEP_BETWEEN_DOWNLOAD = 0.0

    # keep all release (True) or keep only the latest ?
    ARCHIVE = True

    SCHEDULE = None  # crontab format schedule, if None, won't be scheduled

    def __init__(self, src_name=None, src_root_folder=None, log_folder=None, archive=None):
        # unpickable attrs, grouped
        self.init_state()
        self.src_name = src_name or self.SRC_NAME
        self.src_root_folder = src_root_folder or self.SRC_ROOT_FOLDER
        self.log_folder = log_folder or btconfig.LOG_FOLDER
        self.archive = archive or self.ARCHIVE
        self.to_dump = []
        self.to_delete: List[Union[str, bytes, os.PathLike]] = []
        """Populate with list of relative path of files to delete"""
        self.release = None
        self.t0 = time.time()
        self.logfile = None
        self.prev_data_folder = None
        self.timestamp = time.strftime('%Y%m%d')
        self.prepared = False
        self.steps = ["dump", "post"]

    def init_state(self):
        self._state = {
            "client": None,
            "src_dump": None,
            "logger": None,
            "src_doc": None,
        }

    # specific setters for attrs that can't be pickled
    # note: we can't use a generic __setattr__ as it collides
    # (infinite recursion) with __getattr__, and we can't use
    # __getattr__ as well as @x.setter required @property(x) to
    # be defined. We'll be explicit there...
    @property
    def client(self):
        if not self._state["client"]:
            try:
                self.prepare_client()
            except Exception as e:
                # if accessed but not ready, then just ignore and return invalid value for a client
                logging.exception("Can't prepare client: %s" % e)
                return None
        return self._state["client"]

    @property
    def src_dump(self):
        if not self._state["src_dump"]:
            self.prepare()
        return self._state["src_dump"]

    @property
    def logger(self):
        if not self._state["logger"]:
            self.prepare()
        return self._state["logger"]

    @property
    def src_doc(self):
        # this one is pickable but it's a lazy load
        # (based on non-pickable src_dump)
        if not self._state["src_doc"]:
            self.prepare()
        return self._state["src_doc"]

    @client.setter
    def client(self, value):
        self._state["client"] = value

    @src_dump.setter
    def src_dump(self, value):
        self._state["src_dump"] = value

    @logger.setter
    def logger(self, value):
        self._state["logger"] = value

    @src_doc.setter
    def src_doc(self, value):
        self._state["src_doc"] = value

    def create_todump_list(self, force=False, **kwargs):
        """Fill self.to_dump list with dict("remote":remote_path,"local":local_path)
        elements. This is the todo list for the dumper. It's a good place to
        check whether needs to be downloaded. If 'force' is True though, all files
        will be considered for download"""
        raise NotImplementedError("Define in subclass")

    def prepare_client(self):
        """do initialization to make the client ready to dump files"""
        raise NotImplementedError("Define in subclass")

    def need_prepare(self):
        """check whether some prepare step should executed
        before running dump"""

    def release_client(self):
        """Do whatever necessary (like closing network connection)
        to "release" the client"""
        raise NotImplementedError("Define in subclass")

    def remote_is_better(self, remotefile, localfile):
        '''Compared to local file, check if remote file is worth downloading.
        (like either bigger or newer for instance)'''
        raise NotImplementedError("Define in subclass")

    def download(self, remotefile, localfile):
        """
        Download "remotefile' to local location defined by 'localfile'
        Return relevant information about remotefile (depends on the actual client)
        """
        raise NotImplementedError("Define in subclass")

    def post_download(self, remotefile, localfile):
        """Placeholder to add a custom process once a file is downloaded.
        This is a good place to check file's integrity. Optional"""
        pass

    def post_dump_delete_files(self):
        """
        Delete files after dump

        Invoke this method in post_dump to synchronously delete
        the list of paths stored in `self.to_delete`, in order.

        Non-recursive. If directories need to be removed, build the list such that
        files residing in the directory are removed first and then the directory.
        (Hint: see `os.walk(dir, topdown=False)`)
        """
        base_dir: str = os.path.realpath(self.new_data_folder)
        self.logger.debug("Only delete files under %s", base_dir)
        # assume this path is good
        for rel_file_name in self.to_delete:
            delete_path = os.path.realpath(
                os.path.join(base_dir, rel_file_name)
            )  # figure out the full path
            self.logger.debug("%s is %s", rel_file_name, delete_path)
            common_path = os.path.commonpath((base_dir, delete_path))
            self.logger.debug("Calculated common prefix path: %s", common_path)
            if common_path != base_dir or delete_path == base_dir:
                raise RuntimeError(
                    "Attempting to delete something outside the download " "directory"
                )
            try:
                s = os.stat(delete_path)
                self.logger.debug("stat(%s): %s", delete_path, s)
            except FileNotFoundError:
                self.logger.warning(
                    "Cannot delete %s (%s), does not exist", rel_file_name, delete_path
                )
                continue
            # there is a race condition but the effects are limited
            if stat.S_ISREG(s.st_mode):
                self.logger.info("Deleting regular file %s (%s)", rel_file_name, delete_path)
                try:
                    os.unlink(delete_path)
                except Exception as e:
                    self.logger.exception("Failed to delete regular file")
                    raise e
            elif stat.S_ISDIR(s.st_mode):
                self.logger.info("Deleting directory %s (%s)", rel_file_name, delete_path)
                try:
                    os.rmdir(delete_path)
                except Exception as e:
                    self.logger.exception("Failed to delete directory")
                    raise e
            else:
                raise RuntimeError(
                    f"{rel_file_name} ({delete_path}) is not "
                    "a regular file or directory, cannot delete"
                )
        self.to_delete = []  # reset the list in case

    def post_dump(self, *args, **kwargs):
        """
        Placeholder to add a custom process once the whole resource
        has been dumped. Optional.
        """
        pass

    def setup_log(self):
        log_folder = os.path.join(btconfig.LOG_FOLDER, 'dataload')
        self.logger, self.logfile = get_logger("dump_%s" % self.src_name, log_folder=log_folder)

    def prepare(self, state={}):  # noqa: B006
        if self.prepared:
            return
        if state:
            # let's be explicit, _state takes what it wants
            for k in self._state:
                self._state[k] = state[k]
            return
        self.prepare_src_dump()
        self.setup_log()

    def unprepare(self):
        """
        reset anything that's not pickable (so self can be pickled)
        return what's been reset as a dict, so self can be restored
        once pickled
        """
        state = {
            "client": self._state["client"],
            "src_dump": self._state["src_dump"],
            "logger": self._state["logger"],
            "src_doc": self._state["src_doc"],
        }
        for k in state:
            self._state[k] = None
        self.prepared = False
        return state

    def prepare_src_dump(self):
        # Mongo side
        self.src_dump = get_src_dump()
        self.src_doc = self.src_dump.find_one({'_id': self.src_name}) or {}

    def register_status(self, status, transient=False, **extra):
        try:
            # if status is "failed" and depending on where it failed,
            # we may not be able to get the new_data_folder (if dumper didn't reach
            # the release information for instance). Default to current if failing
            data_folder = self.new_data_folder
        except DumperException:
            data_folder = self.current_data_folder
        release = getattr(self, self.__class__.SUFFIX_ATTR)
        if release is None:
            # it has not been set by the dumper before while exploring
            # remote site. maybe we're just running post step ?
            # back-compatibility; use "release" at root level if not found under "download"
            release = self.src_doc.get("download", {}).get("release") or self.src_doc.get(
                "release"
            )
            self.logger.error(
                "No release set, assuming: data_folder: %s, release: %s" % (data_folder, release)
            )
        # make sure to remove old "release" field to get back on track
        for field in ["release", "data_folder"]:
            if self.src_doc.get(field):
                self.logger.warning(
                    "Found '%s'='%s' at root level, convert to new format"
                    % (field, self.src_doc[field])
                )
                self.src_doc.pop(field)

<<<<<<< HEAD
        current_download_info = {
            '_id': self.src_name,
            'download': {
                'release': release,
                'data_folder': data_folder,
                'logfile': self.logfile,
                'started_at': datetime.now().astimezone(),
                'status': status
            }
        }
        # Update last success download time.
        # If last time is success, we will get the started_at
        # If failed, we will get the last_time instead
        last_download_info = self.src_doc.get("download", {})
        last_status = last_download_info.get("status")
        current_download_info["download"]["last_time"] = last_download_info.get("last_time")
        if last_status == "success":
            current_download_info["download"]["last_time"] = last_download_info.get("started_at")

        self.src_doc.update(current_download_info)

=======
        self.src_doc.update(
            {
                '_id': self.src_name,
                'download': {
                    'release': release,
                    'data_folder': data_folder,
                    'logfile': self.logfile,
                    'started_at': datetime.now().astimezone(),
                    'status': status,
                },
            }
        )
>>>>>>> 7deece0c
        # only register time when it's a final state
        if transient:
            self.src_doc["download"]["pid"] = os.getpid()
        else:
            self.src_doc["download"]["time"] = timesofar(self.t0)
        if "download" in extra:
            self.src_doc["download"].update(extra["download"])
        else:
            self.src_doc.update(extra)
        self.src_dump.save(self.src_doc)

    async def dump(self, steps=None, force=False, job_manager=None, check_only=False, **kwargs):
        '''
        Dump (ie. download) resource as needed
        this should be called after instance creation
        'force' argument will force dump, passing this to
        create_todump_list() method.
        '''
        # signature says it's optional but for now it's not...
        assert job_manager
        # check what to do
        self.steps = steps or self.steps
        if type(self.steps) == str:
            self.steps = [self.steps]
        strargs = "[steps=%s]" % ",".join(self.steps)
        try:
            if "dump" in self.steps:
                pinfo = self.get_pinfo()
                pinfo["step"] = "check"
                # if last download failed (or was interrupted), we want to force the dump again
                try:
                    if self.src_doc["download"]["status"] in ["failed", "downloading"]:
                        self.logger.info(
                            "Forcing dump because previous failed (so let's try again)"
                        )
                        force = True
                except (AttributeError, KeyError):
                    # no src_doc or no download info
                    pass
                # TODO: blocking call for now, FTP client can't be properly set in thread after
                self.create_todump_list(force=force, **kwargs)
                # make sure we release (disconnect) client so we don't keep an open
                # connection for nothing
                self.release_client()
                if self.to_dump:
                    if check_only:
                        self.logger.info(
                            "New release available, '%s', %s file(s) to download"
                            % (self.release, len(self.to_dump)),
                            extra={"notify": True},
                        )
                        return self.release
                    # mark the download starts
                    self.register_status("downloading", transient=True)
                    # unsync to make it pickable
                    state = self.unprepare()
                    await self.do_dump(job_manager=job_manager)
                    # then restore state
                    self.prepare(state)
                else:
                    # if nothing to dump, don't do post process
                    self.logger.debug("Nothing to dump", extra={"notify": True})
                    return "Nothing to dump"
            if "post" in self.steps:
                got_error = False
                pinfo = self.get_pinfo()
                pinfo["step"] = "post_dump"
                # for some reason (like maintaining object's state between pickling).
                # we can't use process there. Need to use thread to maintain that state without
                # building an unmaintainable monster
                job = await job_manager.defer_to_thread(
                    pinfo, partial(self.post_dump, job_manager=job_manager)
                )

                def postdumped(f):
                    nonlocal got_error
                    if f.exception():
                        got_error = f.exception()

                job.add_done_callback(postdumped)
                await job
                if got_error:
                    raise got_error
                # set it to success at the very end
                self.register_status("success")
                if self.__class__.AUTO_UPLOAD:
                    set_pending_to_upload(self.src_name)
                self.logger.info("success %s" % strargs, extra={"notify": True})
        except (KeyboardInterrupt, Exception) as e:
            self.logger.error("Error while dumping source: %s" % e)
            import traceback

            self.logger.error(traceback.format_exc())
            self.register_status("failed", download={"err": str(e), "tb": traceback.format_exc()})
            self.logger.error("failed %s: %s" % (strargs, e), extra={"notify": True})
            raise
        finally:
            if self.client:
                self.release_client()

    def get_predicates(self):
        """
        Return a list of predicates (functions returning true/false, as in math logic)
        which instructs/dictates if job manager should start a job (process/thread)
        """

        def no_corresponding_uploader_running(job_manager):
            """
            Don't download data if the associated uploader is running
            """
            return (
                len(
                    [
                        j
                        for j in job_manager.jobs.values()
                        if j["source"].split(".")[0] == self.src_name
                        and j["category"] == UPLOADER_CATEGORY
                    ]
                )
                == 0
            )

        return [no_corresponding_uploader_running]

    def get_pinfo(self):
        """
        Return dict containing information about the current process
        (used to report in the hub)
        """
        pinfo = {
            "category": DUMPER_CATEGORY,
            "source": self.src_name,
            "step": None,
            "description": None,
        }
        preds = self.get_predicates()
        if preds:
            pinfo["__predicates__"] = preds
        return pinfo

    @property
    def new_data_folder(self):
        """Generate a new data folder path using src_root_folder and
        specified suffix attribute. Also sync current (aka previous) data
        folder previously registeted in database.
        This method typically has to be called in create_todump_list()
        when the dumper actually knows some information about the resource,
        like the actual release.
        """
        if self.archive:
            if getattr(self, self.__class__.SUFFIX_ATTR) is None:  # defined but not set
                # if step is "post" only, it means we didn't even check a new version and we
                # want to run "post" step on current version again
                if self.steps == ["post"]:
                    return self.current_data_folder
                else:
                    raise DumperException(
                        "Can't generate new data folder, attribute used for suffix (%s) isn't set"
                        % self.__class__.SUFFIX_ATTR
                    )
            suffix = getattr(self, self.__class__.SUFFIX_ATTR)
            return os.path.join(self.src_root_folder, suffix)
        else:
            return os.path.join(self.src_root_folder, 'latest')

    @property
    def current_data_folder(self):
        try:
            return self.src_doc.get("download", {}).get("data_folder") or self.new_data_folder
        except DumperException:
            # exception raied from new_data_folder generation, we give up
            return None

    @property
    def current_release(self):
        return self.src_doc.get("download", {}).get("release")

    async def do_dump(self, job_manager=None):
        self.logger.info("%d file(s) to download" % len(self.to_dump))
        # should downloads be throttled ?
        max_dump = self.__class__.MAX_PARALLEL_DUMP and asyncio.Semaphore(
            self.__class__.MAX_PARALLEL_DUMP
        )
        courtesy_wait = self.__class__.SLEEP_BETWEEN_DOWNLOAD
        got_error = None
        jobs = []
        self.unprepare()
        for todo in self.to_dump:
            remote = todo["remote"]
            local = todo["local"]

            def done(f):
                try:
                    _ = f.result()
                    nonlocal max_dump
                    nonlocal got_error
                    if max_dump:
                        # self.logger.debug("Releasing download semaphore: %s" % max_dump)
                        max_dump.release()
                    self.post_download(remote, local)
                except Exception as e:
                    self.logger.exception("Error downloading '%s': %s" % (remote, e))
                    got_error = e

            pinfo = self.get_pinfo()
            pinfo["step"] = "dump"
            pinfo["description"] = remote
            if max_dump:
                await max_dump.acquire()
            if courtesy_wait:
                await asyncio.sleep(courtesy_wait)
            job = await job_manager.defer_to_process(pinfo, partial(self.download, remote, local))
            job.add_done_callback(done)
            jobs.append(job)
            # raise error as soon as we get it:
            # 1. it prevents from launching things for nothing
            # 2. if we gather the error at the end of the loop *and* if we
            #    have more errors than the queue size, we get stuck
            if got_error:
                raise got_error
        await asyncio.gather(*jobs)
        if got_error:
            raise got_error
        self.logger.info("%s successfully downloaded" % self.SRC_NAME)
        self.to_dump = []

    def prepare_local_folders(self, localfile):
        localdir = os.path.dirname(localfile)
        if not os.path.exists(localdir):
            try:
                os.makedirs(localdir)
            except FileExistsError:
                # ignore, might exist now (parallelization occuring...)
                pass


from ftplib import FTP


class FTPDumper(BaseDumper):
    FTP_HOST = ''
    CWD_DIR = ''
    FTP_USER = ''
    FTP_PASSWD = ''
    FTP_TIMEOUT = 10 * 60.0  # we want dumper to timout if necessary
    BLOCK_SIZE: Optional[int] = None  # default is still kept at 8KB

    # TODO: should we add a __del__ to make sure to close ftp connection ?
    # ftplib has a context __enter__, but we don't use it that way ("with ...")

    def _get_optimal_buffer_size(self) -> int:
        if self.BLOCK_SIZE is not None:
            return self.BLOCK_SIZE
        # else:
        known_optimal_sizes = {
            'ftp.ncbi.nlm.nih.gov': 33554432,
            # see https://ftp.ncbi.nlm.nih.gov/README.ftp for reason
            # add new ones above
            'DEFAULT': 8192,
        }
        normalized_host = self.FTP_HOST.lower()
        if normalized_host in known_optimal_sizes:
            return known_optimal_sizes[normalized_host]
        else:
            return known_optimal_sizes['DEFAULT']

    def prepare_client(self):
        # FTP side
        self.client = FTP(self.FTP_HOST, timeout=self.FTP_TIMEOUT)
        self.client.login(self.FTP_USER, self.FTP_PASSWD)
        if self.CWD_DIR:
            self.client.cwd(self.CWD_DIR)

    def need_prepare(self):
        return not self.client or (self.client and not self.client.file)

    def release_client(self):
        assert self.client
        self.client.close()
        self.client = None

    def download(self, remotefile, localfile):
        self.prepare_local_folders(localfile)
        self.logger.debug("Downloading '%s' as '%s'" % (remotefile, localfile))
        block_size = self._get_optimal_buffer_size()
        if self.need_prepare():
            self.prepare_client()
        try:
            with open(localfile, "wb") as out_f:
                self.client.retrbinary(
                    cmd='RETR %s' % remotefile, callback=out_f.write, blocksize=block_size
                )
            # set the mtime to match remote ftp server
            response = self.client.sendcmd('MDTM ' + remotefile)
            code, lastmodified = response.split()
            # an example: 'last-modified': '20121128150000'
            lastmodified = time.mktime(datetime.strptime(lastmodified, '%Y%m%d%H%M%S').timetuple())
            os.utime(localfile, (lastmodified, lastmodified))
            return code
        except Exception as e:
            self.logger.error("Error while downloading %s: %s" % (remotefile, e))
            self.release_client()
            raise
        finally:
            self.release_client()

    def remote_is_better(self, remotefile, localfile):
        """'remotefile' is relative path from current working dir (CWD_DIR),
        'localfile' is absolute path"""
        try:
            res = os.stat(localfile)
        except FileNotFoundError:
            # no local file, remote is always better
            return True
        local_lastmodified = int(res.st_mtime)
        self.logger.info("Getting modification time for '%s'" % remotefile)
        response = self.client.sendcmd('MDTM ' + remotefile)
        code, remote_lastmodified = response.split()
        remote_lastmodified = int(
            time.mktime(datetime.strptime(remote_lastmodified, '%Y%m%d%H%M%S').timetuple())
        )

        if remote_lastmodified > local_lastmodified:
            self.logger.debug(
                "Remote file '%s' is newer (remote: %s, local: %s)"
                % (remotefile, remote_lastmodified, local_lastmodified)
            )
            return True
        local_size = res.st_size
        self.client.sendcmd("TYPE I")
        response = self.client.sendcmd('SIZE ' + remotefile)
        code, remote_size = map(int, response.split())
        if remote_size > local_size:
            self.logger.debug(
                "Remote file '%s' is bigger (remote: %s, local: %s)"
                % (remotefile, remote_size, local_size)
            )
            return True
        self.logger.debug("'%s' is up-to-date, no need to download" % remotefile)
        return False


class LastModifiedBaseDumper(BaseDumper):
    '''
    Use SRC_URLS as a list of URLs to download and
    implement create_todump_list() according to that list.
    Shoud be used in parallel with a dumper talking the
    actual underlying protocol
    '''

    SRC_URLS = []  # must be overridden in subclass

    def set_release(self):
        """
        Set self.release attribute as the last-modified datetime found in
        the last SRC_URLs element (so releae is the datetime of the last file
        to download)
        """
        raise NotImplementedError("Implement me in sub-class")

    def create_todump_list(self, force=False):
        assert type(self.__class__.SRC_URLS) is list, "SRC_URLS should be a list"
        assert self.__class__.SRC_URLS, "SRC_URLS list is empty"
        self.set_release()  # so we can generate new_data_folder
        for src_url in self.__class__.SRC_URLS:
            filename = os.path.basename(src_url)
            new_localfile = os.path.join(self.new_data_folder, filename)
            try:
                current_localfile = os.path.join(self.current_data_folder, filename)
            except TypeError:
                # current data folder doesn't even exist
                current_localfile = new_localfile

            remote_better = self.remote_is_better(src_url, current_localfile)
            if force or current_localfile is None or remote_better:
                new_localfile = os.path.join(self.new_data_folder, filename)
                self.to_dump.append({"remote": src_url, "local": new_localfile})


class LastModifiedFTPDumper(LastModifiedBaseDumper):
    """
    SRC_URLS containing a list of URLs pointing to files to download,
    use FTP's MDTM command to check whether files should be downloaded
    The release is generated from the last file's MDTM in SRC_URLS, and
    formatted according to RELEASE_FORMAT.
    See also LastModifiedHTTPDumper, working the same way but for HTTP
    protocol.
    Note: this dumper is a wrapper over FTPDumper, one URL will give
    one FTPDumper instance.
    """

    RELEASE_FORMAT = "%Y-%m-%d"

    def prepare_client(self):
        pass

    def release_client(self):
        pass

    def get_client_for_url(self, url):
        split = urlparse.urlsplit(url)
        klass = type(
            "dynftpdumper",
            (FTPDumper,),
            {
                "FTP_HOST": split.hostname,
                "CWD_DIR": "/".join(split.path.split("/")[:-1]),
                "FTP_USER": split.username or '',
                "FTP_PASSWD": split.password or '',
                "SRC_NAME": self.__class__.SRC_NAME,
                "SRC_ROOT_FOLDER": self.__class__.SRC_ROOT_FOLDER,
            },
        )
        ftpdumper = klass()
        ftpdumper.prepare_client()
        return ftpdumper

    def get_remote_file(self, url):
        split = urlparse.urlsplit(url)
        remotef = split.path.split("/")[-1]
        return remotef

    def set_release(self):
        url = self.__class__.SRC_URLS[-1]
        ftpdumper = self.get_client_for_url(url)
        remotefile = self.get_remote_file(url)
        response = ftpdumper.client.sendcmd('MDTM ' + remotefile)
        code, lastmodified = response.split()
        lastmodified = time.mktime(datetime.strptime(lastmodified, '%Y%m%d%H%M%S').timetuple())
        dt = datetime.fromtimestamp(lastmodified)
        self.release = dt.strftime(self.__class__.RELEASE_FORMAT)
        ftpdumper.release_client()

    def remote_is_better(self, urlremotefile, localfile):
        ftpdumper = self.get_client_for_url(urlremotefile)
        remotefile = self.get_remote_file(urlremotefile)
        isitbetter = ftpdumper.remote_is_better(remotefile, localfile)
        ftpdumper.release_client()
        return isitbetter

    def download(self, urlremotefile, localfile, headers={}):  # noqa: B006
        ftpdumper = self.get_client_for_url(urlremotefile)
        remotefile = self.get_remote_file(urlremotefile)
        return ftpdumper.download(remotefile, localfile)


import requests


class HTTPDumper(BaseDumper):
    """Dumper using HTTP protocol and "requests" library"""

    VERIFY_CERT = True
    IGNORE_HTTP_CODE = []  # list of HTTP code to ignore in case on non-200 response
    RESOLVE_FILENAME = False  # global trigger to get filenames from headers

    # when available

    def prepare_client(self):
        self.client = requests.Session()
        self.client.verify = self.__class__.VERIFY_CERT

    def need_prepare(self):
        return not self.client

    def release_client(self):
        self.client.close()
        self.client = None

    def remote_is_better(self, remotefile, localfile):
        """
        Determine if remote is better

        Override if necessary.
        """
        return True

    def download(self, remoteurl, localfile, headers={}):  # noqa: B006
        self.prepare_local_folders(localfile)
        res = self.client.get(remoteurl, stream=True, headers=headers)
        if not res.status_code == 200:
            if res.status_code in self.__class__.IGNORE_HTTP_CODE:
                self.logger.info(
                    "Remote URL %s gave http code %s, ignored" % (remoteurl, res.status_code)
                )
                return
            else:
                raise DumperException(
                    "Error while downloading '%s' (status: %s, reason: %s)"
                    % (remoteurl, res.status_code, res.reason)
                )
        # issue biothings.api #3: take filename from header if specified
        # note: this has to explicit, either on a globa (class) level or per file to dump
        if self.__class__.RESOLVE_FILENAME and res.headers.get("content-disposition"):
            parsed = cgi.parse_header(res.headers["content-disposition"])
            # looks like: ('attachment', {'filename': 'the_filename.txt'})
            if parsed and parsed[0] == "attachment" and parsed[1].get("filename"):
                # localfile is an absolute path, replace last part
                localfile = os.path.join(os.path.dirname(localfile), parsed[1]["filename"])
        self.logger.debug("Downloading '%s' as '%s'" % (remoteurl, localfile))
        fout = open(localfile, 'wb')
        for chunk in res.iter_content(chunk_size=512 * 1024):
            if chunk:
                fout.write(chunk)
        fout.close()
        return res


class LastModifiedHTTPDumper(HTTPDumper, LastModifiedBaseDumper):
    """Given a list of URLs, check Last-Modified header to see
    whether the file should be downloaded. Sub-class should only have
    to declare SRC_URLS. Optionally, another field name can be used instead
    of Last-Modified, but date format must follow RFC 2616. If that header
    doesn't exist, it will always download the data (bypass)
    The release is generated from the last file's Last-Modified in SRC_URLS, and
    formatted according to RELEASE_FORMAT.
    """

    LAST_MODIFIED = "Last-Modified"
    ETAG = "ETag"
    RELEASE_FORMAT = "%Y-%m-%d"
    RESOLVE_FILENAME = True  # resolve by default as this dumper is called

    # with a list of URLs only, without any information
    # about the local filename to store data in

    def remote_is_better(self, remotefile, localfile):
        res = self.client.head(remotefile, allow_redirects=True)
        if self.__class__.LAST_MODIFIED not in res.headers:
            self.logger.warning(
                "Header '%s' doesn't exist, can determine if remote is better, assuming it is..."
                % self.__class__.LAST_MODIFIED
            )
            return True
        # In accordance with RFC 7231
        # The reason we are not using strptime is that it's locale sensitive
        # and changing locale and then changing it back is not thread safe.
        dt_tuple = email.utils.parsedate(res.headers[self.LAST_MODIFIED])
        # this utility function supports more malformed data so using this one
        if dt_tuple[5] == 60:
            _ = list(dt_tuple)
            _[5] = 59
            dt_tuple = tuple(_)
        # deal with potential leap second as defined in the RFC, good enough solution
        dt = datetime(*dt_tuple[:6], tzinfo=timezone.utc)  # HTTP-date is always in UTC
        remote_lastmodified = dt.timestamp()
        try:
            res = os.stat(localfile)
            local_lastmodified = int(res.st_mtime)
        except (FileNotFoundError, TypeError):
            return True  # doesn't even exist, need to dump
        if remote_lastmodified > local_lastmodified:
            self.logger.debug(
                "Remote file '%s' is newer (remote: %s, local: %s)"
                % (remotefile, remote_lastmodified, local_lastmodified)
            )
            return True
        else:
            return False

    def set_release(self):
        url = self.__class__.SRC_URLS[-1]
        res = self.client.head(url, allow_redirects=True)
        for _ in self.__class__.LAST_MODIFIED:
            try:
                remote_dt = datetime.strptime(
                    res.headers[self.__class__.LAST_MODIFIED], '%a, %d %b %Y %H:%M:%S GMT'
                )
                # also set release attr
                self.release = remote_dt.strftime(self.__class__.RELEASE_FORMAT)
            except KeyError:
                # Use entity tag (ETag) as version number. Remove weak ETag prefix.
                # Nginx marks an ETag as weak whenever a response body has been modified (including compression with gzip).
                # See: https://stackoverflow.com/questions/55305687/how-to-address-weak-etags-conversion-by-nginx-on-gzip-compression
                etag = res.headers[self.__class__.ETAG]
                if etag.startswith("W/"):
                    etag = etag[2:]
                self.release = etag


class WgetDumper(BaseDumper):
    def create_todump_list(self, force=False, **kwargs):
        """Fill self.to_dump list with dict("remote":remote_path,"local":local_path)
        elements. This is the todo list for the dumper. It's a good place to
        check whether needs to be downloaded. If 'force' is True though, all files
        will be considered for download"""
        raise NotImplementedError("Define in subclass")

    def prepare_client(self):
        """Check if 'wget' executable exists"""
        ret = os.system("type wget 2>&1 > /dev/null")
        if not ret == 0:
            raise DumperException("Can't find wget executable")

    def need_prepare(self):
        return False

    def release_client(self):
        pass

    def remote_is_better(self, remotefile, localfile):
        return True

    def download(self, remoteurl, localfile):
        self.prepare_local_folders(localfile)
        cmdline = "wget %s -O %s" % (remoteurl, localfile)
        return_code = os.system(cmdline)
        if return_code == 0:
            self.logger.info("Success.")
        else:
            self.logger.error("Failed with return code (%s)." % return_code)


class FilesystemDumper(BaseDumper):
    """
    This dumpers works locally and copy (or move) files to datasource folder
    """

    FS_OP = "cp"  # or 'mv' if file needs to be delete from original folder,

    # or 'ln' is a symlink should be created

    def prepare_client(self):
        """Check if 'cp' and 'mv' executable exists..."""
        for cmd in ["cp", "mv", "ln"]:
            ret = os.system("type %s 2>&1 > /dev/null" % cmd)
            if not ret == 0:
                raise DumperException("Can't find '%s' executable" % cmd)

    def need_prepare(self):
        return False

    def release_client(self):
        pass

    def remote_is_better(self, remotefile, localfile):
        res = os.stat(remotefile)
        remote_lastmodified = int(res.st_mtime)
        res = os.stat(localfile)
        local_lastmodified = int(res.st_mtime)
        if remote_lastmodified > local_lastmodified:
            return True
        else:
            return False

    def download(self, remotefile, localfile):
        self.prepare_local_folders(localfile)
        if self.__class__.FS_OP == "ln":
            cmdline = "rm -f %s && ln -s %s %s" % (localfile, remotefile, localfile)
        else:
            cmdline = "%s -f %s %s" % (self.__class__.FS_OP, remotefile, localfile)
        return_code = os.system(cmdline)
        if return_code == 0:
            self.logger.info("Success.")
        else:
            self.logger.error("Failed with return code (%s)." % return_code)


class DummyDumper(BaseDumper):
    """DummyDumper will do nothing...
    (useful for datasources that can't be downloaded anymore
    but still need to be integrated, ie. fill src_dump, etc...)
    """

    def __init__(self, *args, **kwargs):
        # make sure we don't create empty directory each time it's launched
        # so create a non-archiving dumper
        super(DummyDumper, self).__init__(archive=False, *args, **kwargs)
        self.release = ""

    def prepare_client(self):
        self.logger.info("Dummy dumper, will do nothing")
        pass

    async def dump(self, force=False, job_manager=None, *args, **kwargs):
        self.logger.debug("Dummy dumper, nothing to download...")
        self.prepare_local_folders(os.path.join(self.new_data_folder, "dummy_file"))
        # this is the only interesting thing happening here
        pinfo = self.get_pinfo()
        pinfo["step"] = "post_dump"
        job = await job_manager.defer_to_thread(
            pinfo, partial(self.post_dump, job_manager=job_manager)
        )
        await asyncio.gather(job)  # consume future
        self.logger.info("Registering success")
        self.register_status("success")
        if self.__class__.AUTO_UPLOAD:
            set_pending_to_upload(self.src_name)
        self.logger.info("success", extra={"notify": True})


class ManualDumper(BaseDumper):
    '''
    This dumper will assist user to dump a resource. It will usually expect the files
    to be downloaded first (sometimes there's no easy way to automate this process).
    Once downloaded, a call to dump() will make sure everything is fine in terms of
    files and metadata
    '''

    def __init__(self, *args, **kwargs):
        super(ManualDumper, self).__init__(*args, **kwargs)
        # overide @property, it'll be set manually in this case (ie. not dynamically generated)
        # because it's a manual dumper and user specifies data folder path explicitely
        # (and see below)
        self._new_data_folder = None

    @property
    def new_data_folder(self):
        return self._new_data_folder

    @new_data_folder.setter
    def new_data_folder(self, value):
        self._new_data_folder = value

    def prepare(self, state={}):  # noqa : B006
        self.setup_log()
        if self.prepared:
            return
        if state:
            # let's be explicit, _state takes what it wants
            for k in self._state:
                self._state[k] = state[k]
            return
        self.prepare_src_dump()

    def prepare_client(self):
        self.logger.info("Manual dumper, assuming data will be downloaded manually")

    async def dump(self, path, release=None, force=False, job_manager=None, **kwargs):
        if os.path.isabs(path):
            self.new_data_folder = path
        elif path:
            self.new_data_folder = os.path.join(self.src_root_folder, path)
        else:
            self.new_data_folder = self.src_root_folder
        if release is None:
            # take latest path part, usually it's the release
            self.release = os.path.basename(self.new_data_folder)
        else:
            self.release = release
        # sanity check
        if not os.path.exists(self.new_data_folder):
            raise DumperException(
                "Can't find folder '%s' (did you download data first ?)" % self.new_data_folder
            )
        if not os.listdir(self.new_data_folder):
            raise DumperException(
                "Directory '%s' is empty (did you download data first ?)" % self.new_data_folder
            )

        pinfo = self.get_pinfo()
        pinfo["step"] = "post_dump"
        strargs = "[path=%s,release=%s]" % (self.new_data_folder, self.release)
        job = await job_manager.defer_to_thread(
            pinfo, partial(self.post_dump, job_manager=job_manager)
        )
        await asyncio.gather(job)  # consume future
        # ok, good to go
        self.register_status("success")
        if self.__class__.AUTO_UPLOAD:
            set_pending_to_upload(self.src_name)
        self.logger.info("success %s" % strargs, extra={"notify": True})
        self.logger.info("Manually dumped resource (data_folder: '%s')" % self.new_data_folder)


from urllib import parse as urlparse

from bs4 import BeautifulSoup


class GoogleDriveDumper(HTTPDumper):
    def prepare_client(self):
        # FIXME: this is not very useful...
        super(GoogleDriveDumper, self).prepare_client()

    def remote_is_better(self, remotefile, localfile):
        return True

    def get_document_id(self, url):
        pr = urlparse.urlparse(url)
        if "drive.google.com/open" in url or "docs.google.com/uc" in url:
            q = urlparse.parse_qs(pr.query)
            doc_id = q.get("id")
            if not doc_id:
                raise DumperException("Can't extract document ID from URL '%s'" % url)
            return doc_id.pop()
        elif "drive.google.com/file" in url:
            frags = pr.path.split("/")
            ends = ["view", "edit"]
            if frags[-1] in ends:
                doc_id = frags[-2]
                return doc_id
            else:
                raise DumperException(
                    "URL '%s' doesn't end with %s, can't extract document ID" % (url, ends)
                )

        raise DumperException("Don't know how to extract document ID from URL '%s'" % url)

    def download(self, remoteurl, localfile):
        '''
        remoteurl is a google drive link containing a document ID, such as:
            - https://drive.google.com/open?id=<1234567890ABCDEF>
            - https://drive.google.com/file/d/<1234567890ABCDEF>/view

        It can also be just a document ID
        '''
        self.prepare_local_folders(localfile)
        if remoteurl.startswith("http"):
            doc_id = self.get_document_id(remoteurl)
        else:
            doc_id = remoteurl
        self.logger.info("Found document ID: %s" % doc_id)
        # first pass: get download URL with "confirm" code
        dl_url = "https://docs.google.com/uc?id=%s" % doc_id
        res = requests.get(dl_url)
        html = BeautifulSoup(res.text, "html.parser")
        link = html.find("a", {"id": "uc-download-link"})
        if not link:
            raise DumperException("Can't find a download link from '%s': %s" % (dl_url, html))
        href = link.get("href")
        # now build the final GET request, using cookies to simulate browser
        return super(GoogleDriveDumper, self).download(
            "https://docs.google.com" + href,
            localfile,
            headers={"cookie": res.headers["set-cookie"]},
        )


class GitDumper(BaseDumper):
    """
    Git dumper gets data from a git repo. Repo is stored in SRC_ROOT_FOLDER
    (without versioning) and then versions/releases are fetched in
    SRC_ROOT_FOLDER/<release>
    """

    GIT_REPO_URL = None
    DEFAULT_BRANCH = None

    def _get_remote_default_branch(self) -> Optional[bytes]:
        # expect bytes to work when invoking commands via subprocess
        # git doesn't really care about the encoding of refnames, it only
        # seems to be limited by the underlying filesystem
        # (don't count on the above statement, it's just an educated guess)
        cmd = ['git', 'ls-remote', '--symref', self.GIT_REPO_URL, 'HEAD']
        try:
            # set locale to C so the output may have more reliable format
            result = subprocess.run(
                cmd, stdout=subprocess.PIPE, timeout=5, check=True, env={'LC_ALL': 'C'}  # nosec
            )
            r = re.compile(rb'^ref:\s+refs\/heads\/(.*)\s+HEAD$', flags=re.MULTILINE)
            m = r.match(result.stdout)
            if m is not None:
                return m[1]
        except (TimeoutError, subprocess.CalledProcessError):
            pass
        return None

    def _get_remote_branches(self) -> List[bytes]:
        cmd = ['git', 'ls-remote', '--heads', self.GIT_REPO_URL]
        ret = []
        try:
            # set locale to C so the output may have more reliable format
            result = subprocess.run(
                cmd, stdout=subprocess.PIPE, timeout=5, check=True, env={'LC_ALL': 'C'}  # nosec
            )
            # user controls the URL anyways, and we don't use a shell
            # so it is safe
            r = re.compile(rb'^[0-9a-f]{40}\s+refs\/heads\/(.*)$', flags=re.MULTILINE)
            for m in re.findall(r, result.stdout):
                ret.append(m)
        except (TimeoutError, subprocess.CalledProcessError):
            pass
        return ret

    def _get_default_branch(self) -> Union[bytes, str]:
        # pylint: disable=bare-except
        # TODO: check TODO in _pull regarding original exclusive use of
        #  class variable
        # Case 1, default is explicitly set
        if self.DEFAULT_BRANCH is not None:
            return self.DEFAULT_BRANCH
        try:
            # Case 2, remote HEAD exists
            branch = self._get_remote_default_branch()
            if branch is not None:
                return branch
            # Case 3, 'main' exists but not 'master'
            branches = self._get_remote_branches()
            if b'main' in branches and b'master' not in branches:
                return 'main'
        except:  # nosec  # noqa
            # fallback anything goes wrong
            pass
        # Case 4, use 'master' for compatibility reasons
        return 'master'

    def _clone(self, repourl, localdir):
        self.logger.info("git clone '%s' into '%s'" % (repourl, localdir))
        subprocess.check_call(["git", "clone", repourl, localdir])

    def _pull(self, localdir, commit):
        # fetch+merge
        self.logger.info("git pull data (commit %s) into '%s'" % (commit, localdir))
        old = os.path.abspath(os.curdir)
        try:
            os.chdir(localdir)
            # discard changes, we don't want to activate a conflit resolution session...
            cmd = ["git", "reset", "--hard", "HEAD"]
            subprocess.check_call(cmd)
            # then fetch latest code (local repo, not applied to code base yet)
            cmd = ["git", "fetch", "--all"]
            subprocess.check_call(cmd)
            if commit != "HEAD":
                # first get the latest code from repo
                # (if a newly created branch is avail in remote, we can't check it out)
                self.logger.info("git checkout to commit %s" % commit)
                cmd = ["git", "checkout", commit]
                subprocess.check_call(cmd)
            else:
                # if we were on a detached branch (due to specific commit checkout)
                # we need to make sure to go back to master (re-attach)
                # TODO: figure out why it was originally using the class
                #  variable exclusively. Changed to prefer instance varaibles.
                branch = self._get_default_branch()
                cmd = ["git", "checkout", branch]
                subprocess.check_call(cmd)
            # then merge all remote changes to the current branch
            cmd = ["git", "merge"]
            subprocess.check_call(cmd)
            # and then get the commit hash
            out = subprocess.check_output(["git", "rev-parse",  "--short", "HEAD"])
            self.release = f"{commit} {out.decode().strip()}"
        finally:
            os.chdir(old)
        pass

    @property
    def new_data_folder(self):
        # we don't keep release in data folder path
        # as it's a git repo
        return self.src_root_folder

    async def dump(self, release="HEAD", force=False, job_manager=None, **kwargs):
        assert self.__class__.GIT_REPO_URL, "GIT_REPO_URL is not defined"
        # assert self.__class__.ARCHIVE == False, "Git dumper can't keep multiple versions (but can move to a specific commit hash)"
        got_error = None
        self.release = release

        def do():
            do_clone = False
            if force:
                # force is also a way to clean and start from scratch
                rmdashfr(self.src_root_folder)
            if not os.path.exists(self.src_root_folder):
                # data folder doesn't even exist, no git files yet, we need to clone
                os.makedirs(self.src_root_folder)
                do_clone = True
            self.register_status("downloading", transient=True)
            if do_clone:
                self._clone(self.__class__.GIT_REPO_URL, self.src_root_folder)
            self._pull(self.src_root_folder, release)

        pinfo = self.get_pinfo()
        job = await job_manager.defer_to_thread(pinfo, partial(do))

        def done(f):
            nonlocal got_error
            try:
                _ = f.result()
                self.register_status("success")
            except Exception as e:
                got_error = e
                self.logger.exception("failed: %s" % e, extra={"notify": True})
                self.register_status("failed", download={"err": str(e)})
                raise

        job.add_done_callback(done)
        await job

    def prepare_client(self):
        """Check if 'git' executable exists"""
        ret = os.system("type git 2>&1 > /dev/null")
        if not ret == 0:
            raise DumperException("Can't find 'git' executable")

    def need_prepare(self):
        return True

    def release_client(self):
        pass

    def remote_is_better(self, remotefile, localfile):
        return True

    def download(self, remotefile, localfile):
        self.prepare_local_folders(localfile)
        cmdline = "wget %s -O %s" % (remoteurl, localfile)
        return_code = os.system(cmdline)
        if return_code == 0:
            self.logger.info("Success.")
        else:
            self.logger.error("Failed with return code (%s)." % return_code)


####################


class DumperManager(BaseSourceManager):

    SOURCE_CLASS = BaseDumper

    def get_source_ids(self):
        """Return displayable list of registered source names (not private)"""
        # skip private ones starting with __
        # skip those deriving from bt.h.autoupdate.dumper.BiothingsDumper, they're used for autohub
        # and considered internal (note: only one dumper per source, so [0])
        from biothings.hub.autoupdate.dumper import BiothingsDumper

        registered = sorted(
            [
                src
                for src, klasses in self.register.items()
                if not src.startswith("__") and not issubclass(klasses[0], BiothingsDumper)
            ]
        )
        return registered

    def __repr__(self):
        return "<%s [%d registered]: %s>" % (
            self.__class__.__name__,
            len(self.register),
            self.get_source_ids(),
        )

    def clean_stale_status(self):
        # not uysing mongo query capabilities as hub backend could be ES, SQLlite, etc...
        # so manually iterate
        src_dump = get_src_dump()
        srcs = src_dump.find()
        for src in srcs:
            if src.get("download", {}).get("status", None) == "downloading":
                logging.warning(
                    "Found stale datasource '%s', marking download status as 'canceled'"
                    % src["_id"]
                )
                src["download"]["status"] = "canceled"
                src_dump.replace_one({"_id": src["_id"]}, src)

    def create_instance(self, klass):
        logging.debug("Creating new %s instance" % klass.__name__)
        inst = klass()
        return inst

    def register_classes(self, klasses):
        for klass in klasses:
            # supersede/monkey-patch klass with potiential existing conf values from DB
            btconfig.supersede(klass)
            if klass.SRC_NAME:
                if len(self.register.get(klass.SRC_NAME, [])) >= 1:
                    raise ResourceError(
                        "Can't register %s for source '%s', dumper already registered: %s"
                        % (klass, klass.SRC_NAME, self.register[klass.SRC_NAME])
                    )
                self.register.setdefault(klass.SRC_NAME, []).append(klass)
            else:
                try:
                    self.register[klass.name] = klass
                except AttributeError as e:
                    logging.error("Can't register class %s: %s" % (klass, e))
                    continue

    def dump_all(self, force=False, **kwargs):
        """
        Run all dumpers, except manual ones
        """
        jobs = []
        for src in self.register:
            job = self.dump_src(src, force=force, skip_manual=True, **kwargs)
            jobs.extend(job)
        return asyncio.gather(*jobs)

    def dump_src(
        self, src, force=False, skip_manual=False, schedule=False, check_only=False, **kwargs
    ):
        if src in self.register:
            klasses = self.register[src]
        else:
            raise DumperException(
                "Can't find '%s' in registered sources (whether as main or sub-source)" % src
            )

        jobs = []
        try:
            for _, klass in enumerate(klasses):
                if issubclass(klass, ManualDumper) and skip_manual:
                    logging.warning("Skip %s, it's a manual dumper" % klass)
                    continue
                crontab = None
                if schedule:
                    if klass.SCHEDULE:
                        crontab = klass.SCHEDULE
                    else:
                        raise DumperException("Missing scheduling information")
                job = self.job_manager.submit(
                    partial(
                        self.create_and_dump,
                        klass,
                        force=force,
                        job_manager=self.job_manager,
                        check_only=check_only,
                        **kwargs,
                    ),
                    schedule=crontab,
                )
                jobs.append(job)
            return jobs
        except Exception as e:
            logging.error("Error while dumping '%s': %s" % (src, e))
            raise

    def call(self, src, method_name, *args, **kwargs):
        """
        Create a dumper for datasource "src" and call method "method_name" on it,
        with given arguments. Used to create arbitrary calls on a dumper.
        "method_name" within dumper definition must a coroutine.
        """
        if src in self.register:
            klasses = self.register[src]
        else:
            raise DumperException(
                "Can't find '%s' in registered sources (whether as main or sub-source)" % src
            )

        jobs = []
        try:
            for _, klass in enumerate(klasses):
                pfunc = partial(self.create_and_call, klass, method_name, *args, **kwargs)
                job = asyncio.ensure_future(pfunc())
                jobs.append(job)
            return jobs
        except Exception as e:
            logging.error("Error while dumping '%s': %s" % (src, e))
            raise

    async def create_and_dump(self, klass, *args, **kwargs):
        inst = self.create_instance(klass)
        res = await inst.dump(*args, **kwargs)
        return res

    async def create_and_call(self, klass, method_name, *args, **kwargs):
        inst = self.create_instance(klass)
        res = await getattr(inst, method_name)(*args, **kwargs)
        return res

    def schedule_all(self, raise_on_error=False, **kwargs):
        """
        Run all dumpers, except manual ones
        """
        errors = {}
        for src in self.register:
            try:
                self.dump_src(src, skip_manual=True, schedule=True, **kwargs)
            except Exception as e:
                errors[src] = e
                if raise_on_error:
                    raise
        if errors:
            logging.warning("Found errors while scheduling:\n%s" % pprint.pformat(errors))
            return errors

    def get_schedule(self, dumper_name):
        '''Return the corresponding schedule for dumper_name
        Example result's format: [0 9 * * *] {run in 15h:20m:33s}
        '''
        info = None
        for sch in self.job_manager.loop._scheduled:
            if not isinstance(sch, asyncio.TimerHandle):
                continue
            if sch._cancelled:
                continue
            if sch._callback and dumper_name in str(sch._callback):
                info = job_renderer.render_only_cron_and_strdelta(sch)
                break
        return info

    def source_info(self, source=None):
        src_dump = get_src_dump()
        src_ids = self.get_source_ids()
        if source:
            if source in src_ids:
                src_ids = [source]
            else:
                return None
        res = []
        for _id in src_ids:
            src = src_dump.find_one({"_id": _id}) or {}
            assert (
                len(self.register[_id]) == 1
            ), "Found more than one dumper for source '%s': %s" % (_id, self.register[_id])
            dumper = self.register[_id][0]
            name = "%s.%s" % (inspect.getmodule(dumper).__name__, dumper.__name__)
            bases = [
                "%s.%s" % (inspect.getmodule(k).__name__, k.__name__)
                for k in dumper.__bases__
                if inspect.getmodule(k)
            ]
            schedule = self.get_schedule(name)
            src.setdefault("download", {})
            src["download"]["dumper"] = {
                "name": name,
                "bases": bases,
                "schedule": schedule,
                "manual": issubclass(dumper, ManualDumper),
            }
            src["name"] = _id
            src["_id"] = _id
            res.append(src)
        if source:
            return res.pop()
        else:
            return res

    def dump_info(self):
        res = {}
        for name, klasses in self.register.items():
            res[name] = [klass.__name__ for klass in klasses]
        return res


class APIDumper(BaseDumper):
    """
    Dump data from APIs

    This will run API calls in a clean process and write its results in
    one or more NDJSON documents.

    Populate the static methods get_document and get_release in your
    subclass, along with other necessary bits common to all dumpers.

    For details on specific parts, read the docstring for individual
    methods.

    An example subclass implementation can be found in the unii data
    source for MyGene.info.
    """

    _CHECK_JOIN_TIMEOUT = 20
    _TARGET_BUFFER_SIZE = 2 << 13  # 16KiB

    def create_todump_list(self, force=False, **kwargs):
        """
        This gets called by method `dump`, to populate self.to_dump
        """
        self.to_dump = [{'remote': 'remote', 'local': 'local'}]
        # TODO: we can have get_release in another process as well
        #  but I don't think it is worth it.
        self.release = self.get_release()

    def remote_is_better(self, remotefile, localfile):
        """
        If there is a simple method to check whether remote is better
        """
        return True

    def download(self, remotefile, localfile):
        """
        Runs helper function in new process to download data

        This is run in a new process by the do_dump coroutine of the
        parent class. Then this will spawn another process that actually
        does all the work. This method is mostly for setting up the
        environment, setting up the the process pool executor to
        correctly use spawn and using concurrent.futures to simply run
        tasks in the new process, and periodically check the status
        of the task.

        Explanation: because this is actually running inside a process
        that forked from a threaded process, the internal state is more
        or less corrupt/broken, see `man 2 fork` for details.
        More discussions are in Slack from some time in 2021 on why it
        has to be forked and why it is broken.

        Caveats: the existing job manager will not know how much memory
        the actual worker process is using.
        """
        if not (remotefile == 'remote') and (localfile == 'local'):
            raise RuntimeError("This method is not supposed to be" "called outside dump/do_dump")
        wd = os.path.abspath(os.path.realpath(self.new_data_folder))
        os.makedirs(wd, exist_ok=True)
        self.to_dump = []
        mp_context = multiprocessing.get_context('spawn')
        # specifying mp_context is Python 3.7+ only
        executor = ProcessPoolExecutor(
            max_workers=1,
            mp_context=mp_context,
        )

        f = executor.submit(
            _run_api_and_store_to_disk,
            fn=self.get_document,
            buffer_size=self._TARGET_BUFFER_SIZE,
            working_directory=wd,
        )
        # we can schedule shutdown of the executor right now
        # but it has bugs, see below
        self.logger.debug("run_api submitted to executor...")
        ex = None
        while True:
            try:
                _ = f.result(timeout=self._CHECK_JOIN_TIMEOUT)
                self.logger.info("run_api exited successfully")
                break
            except concurrent.futures.TimeoutError:
                self.logger.debug("run_api is still running...")
            except concurrent.futures.CancelledError:
                self.logger.error("run_api has been unexpectedly cancelled...")
            except Exception as e:
                self.logger.warning("run_api exited with exception: %s", e)
                ex = e
                break
        # we could have scheduled the shutdown right after submitting the task
        # but it has some bugs, see https://bugs.python.org/issue39104
        executor.shutdown(wait=True)
        self.logger.info("executor shutdown successfully")
        if ex is not None:
            raise ex

    @staticmethod
    def get_document() -> Generator[Tuple[str, Any], None, None]:
        """
        Get document from API source

        Populate this method to yield documents to be stored on disk. Every
        time you want to save something to disk, do this:
        >>> yield 'name_of_file.ndjson', {'stuff': 'you want saved'}
        While the type definition says Any is accepted, it has to be JSON
        serilizable, so basically Python dictionaries/lists with strings and
        numbers as the most basic elements.

        Later on in your uploader, you can treat the files as NDJSON documents,
        i.e. one JSON document per line.

        It is recommended that you only do the minimal necessary processing in
        this step.

        A default HTTP client is not provided so you get the flexibility of
        choosing your most favorite tool.

        This MUST be a static method or it cannot be properly serialized to
        run in a separate process.

        This method is expected to be blocking (synchronous). However, be sure
        to properly SET TIMEOUTS. You open the resources here in this function
        so you have to deal with properly checking/closing them. If the
        invoker forcefully stops this method, it will leave a mess behind,
        therefore we do not do that.

        You can do a 5 second timeout using the popular requests package by
        doing something like this:
        >>> import requests
        >>> r = requests.get('https://example.org', timeout=5.0)
        You can catch the exception or setup retries. If you cannot handle
        the situation, just raise exceptions or not catch them. APIDumper
        will handle it properly: documents are only saved when the entire
        method completes successfully.
        """
        raise NotImplementedError

    @staticmethod
    def get_release() -> str:
        """
        Get the string for the release information.

        This is run in the main process and thread so it must return quickly.
        This must be populated

        Returns:
            string representing the release.
        """
        raise NotImplementedError

    @property
    def client(self):
        # overides the parent class
        return None

    def prepare_client(self):
        # having the client in the main process is not a good idea anyways
        # for some MongoDB client related things, it does make sense
        # but just closing the connection is not enough to free it from memory
        # and eliminate its threads.
        # The best way to do it is to run spawn a new process and run the client
        # there. Or do some kind of IPC and have the client in one process only.
        raise RuntimeError(
            "prepare_client method of APIDumper and its " "descendents must not be called"
        )

    def release_client(self):
        # dump will always call this method so we have to allow it
        if inspect.stack()[1].function == 'dump':
            return
        raise RuntimeError(
            "release_client method of APIDumper and its " "descendents must not be called"
        )

    def need_prepare(self):
        raise RuntimeError(
            "need_prepare method of APIDumper and its " "descendents must not be called"
        )


def _run_api_and_store_to_disk(
    fn: Callable[[], Iterable[Tuple[str, Any]]],
    buffer_size: int,
    working_directory: str,
) -> None:
    """
    Runs an API Callable and Store result as NDJSON

    This is a helper function used by APIDumper and is supposed to be
    run in a separate process.

    It is defined in the module so that it can be serialized. The
    arguments must also be serializable.

    Args:
        fn: Callable (function or static method) that takes no arguments
            or keyword arguments. Must return an Iterable which
            individual items must be tuples. The said tuples must
            contain two elements, the first is a string which is the name
            of the output file, and the second is the object to be saved.
            The object must be JSON serializable.
        buffer_size: target buffer size per file, in bytes. It will always
            be overrun, but will immediately be written to the disk if it
            does overrun. This is so that very large operations will not
            cause out-of-memory errors. It is not for optimizing disk IO
            performance.
        working_directory: absolute path of the working directory. Files
            will be written in the given directory.
    """
    pid = os.getpid()
    ppid = os.getppid()  # TODO: check parent process  # noqa: F841
    if not os.path.isabs(working_directory):
        raise ValueError(f"desired working_directory {working_directory}" f" is not absolute")
    os.chdir(working_directory)
    buffer: Dict[str, bytearray] = {}
    try:
        for filename, obj in fn():
            fn_byte_arr = buffer.setdefault(filename, bytearray())
            fn_byte_arr.extend(orjson.dumps(obj) + b'\n')
            if len(fn_byte_arr) >= buffer_size:
                with open(f'{filename}.{pid}', 'ab') as f:
                    f.write(fn_byte_arr)
                buffer[filename].clear()
    except Exception as e:
        # cleanup
        for filename in buffer.keys():
            if os.path.exists(filename):
                os.unlink(f'{filename}.{pid}')
        buffer.clear()
        raise e
    for filename, fn_byte_arr in buffer.items():
        with open(f'{filename}.{pid}', 'ab') as f:
            f.write(fn_byte_arr)
    for filename in buffer.keys():
        os.rename(src=f'{filename}.{pid}', dst=filename)<|MERGE_RESOLUTION|>--- conflicted
+++ resolved
@@ -296,7 +296,6 @@
                 )
                 self.src_doc.pop(field)
 
-<<<<<<< HEAD
         current_download_info = {
             '_id': self.src_name,
             'download': {
@@ -318,20 +317,6 @@
 
         self.src_doc.update(current_download_info)
 
-=======
-        self.src_doc.update(
-            {
-                '_id': self.src_name,
-                'download': {
-                    'release': release,
-                    'data_folder': data_folder,
-                    'logfile': self.logfile,
-                    'started_at': datetime.now().astimezone(),
-                    'status': status,
-                },
-            }
-        )
->>>>>>> 7deece0c
         # only register time when it's a final state
         if transient:
             self.src_doc["download"]["pid"] = os.getpid()
