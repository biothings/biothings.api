--- conflicted
+++ resolved
@@ -845,7 +845,6 @@
         else:
             return klass
 
-<<<<<<< HEAD
     def create_instance(self, klass, database_address: str = None):
         """
         Create an uploader class instance with the provided uploaded class instance
@@ -857,11 +856,7 @@
         if database_address is None:
             database_address = self.conn.address
 
-        inst = klass.create(db_conn_info=database_address)
-=======
-    def create_instance(self, klass):
-        inst = klass.create(db_conn_info=self.conn.address, validation_dir=self.get_validation_path(klass))
->>>>>>> f8136d21
+        inst = klass.create(db_conn_info=database_address, validation_dir=self.get_validation_path(klass))
         return inst
 
     def register_classes(self, klasses):
