import sys, re, math
import os, glob
import time
import copy
import importlib
import pickle
from datetime import datetime
from pprint import pformat
import asyncio
from functools import partial
import glob, random

from biothings.utils.common import timesofar, iter_n, get_timestamp, \
                                   dump, rmdashfr, loadobj
from biothings.utils.mongo import doc_feeder
<<<<<<< HEAD
from biothings.utils.dataload import merge_struct
from biothings.utils.loggers import HipchatHandler
=======
from biothings.utils.loggers import get_logger, HipchatHandler
>>>>>>> 3c761042
from biothings.utils.diff import diff_docs_jsonpatch
import biothings.databuild.backend as btbackend
from biothings.databuild.mapper import TransparentMapper
from biothings.dataload.uploader import ResourceNotReady
from biothings import config as btconfig

logging = btconfig.logger

class BuilderException(Exception):
    pass
class ResumeException(Exception):
    pass


class DataBuilder(object):

    keep_archive = 10 # number of archived collection to keep. Oldest get dropped first.

    def __init__(self, build_name, source_backend, target_backend, log_folder,
                 doc_root_key="root", max_build_status=10,
                 mappers=[], default_mapper_class=TransparentMapper,
                 sources=None, target_name=None,**kwargs):
        self.init_state()
        self.build_name = build_name
        self.sources = sources
        self.target_name = target_name
        if type(source_backend) == partial:
            self._partial_source_backend = source_backend
        else:
            self._state["source_backend"] = source_backend
        if type(target_backend) == partial:
            self._partial_target_backend = target_backend
        else:
            self._state["target_backend"] = target_backend
        # doc_root_key is a key name within src_build doc.
        # it's a list of datasources that are able to create a document
        # even it doesn't exist. It root documents list is not empty, then
        # any other datasources not listed there won't be able to create
        # a document, only will they able to update it.
        # If no root documets, any datasources can create/update a doc
        # and thus there's no priority nor limitations
        # note: negations can be used, like "!source1". meaning source1 is not
        # root document datasource.
        # Usefull to express; "all resources except source1"
        self.doc_root_key = doc_root_key
        self.t0 = time.time()
        self.logfile = None
        self.log_folder = log_folder
        self.mappers = {}
        self.timestamp = datetime.now()
        self.stats = {} # keep track of cnt per source, etc...

        for mapper in mappers + [default_mapper_class()]:
            self.mappers[mapper.name] = mapper

        self.step = kwargs.get("step",10000)
        # max no. of records kept in "build" field of src_build collection.
        self.max_build_status = max_build_status
        self.prepared = False

    def init_state(self):
        self._state = {
                "logger" : None,
                "source_backend" : None,
                "target_backend" : None,
                "build_config" : None,
        }
    @property
    def logger(self):
        if not self._state["logger"]:
            self.prepare()
        return self._state["logger"]
    @property
    def source_backend(self):
        if self._state["source_backend"] is None:
            self.prepare()
            self._state["build_config"] = self._state["source_backend"].get_build_configuration(self.build_name)
            self._state["source_backend"].validate_sources(self.sources)
        return self._state["source_backend"]
    @property
    def target_backend(self):
        if self._state["target_backend"] is None:
            self.prepare()
        return self._state["target_backend"]
    @property
    def build_config(self):
        self._state["build_config"] = self.source_backend.get_build_configuration(self.build_name)
        return self._state["build_config"]
    @logger.setter
    def logger(self, value):
        self._state["logger"] = value
    @build_config.setter
    def build_config(self, value):
        self._state["build_config"] = value

    def prepare(self,state={}):
        if self.prepared:
            return
        if state:
            # let's be explicit, _state takes what it wants
            for k in self._state:
                self._state[k] = state[k]
            return
        self._state["source_backend"] = self._partial_source_backend()
        self._state["target_backend"] = self._partial_target_backend()
        self.setup()
        self.setup_log()
        self.prepared = True

    def unprepare(self):
        """
        reset anything that's not pickable (so self can be pickled)
        return what's been reset as a dict, so self can be restored
        once pickled
        """
        # TODO: use copy ?
        state = {
            "logger" : self._state["logger"],
            "source_backend" : self._state["source_backend"],
            "target_backend" : self._state["target_backend"],
            "build_config" : self._state["build_config"],
        }
        for k in state:
            self._state[k] = None
        self.prepared = False
        return state

    def get_pinfo(self):
        """
        Return dict containing information about the current process
        (used to report in the hub)
        """
        return {"category" : "builder",
                "source" : "%s:%s" % (self.build_name,self.target_backend.target_name),
                "step" : "",
                "description" : ""}


    def setup_log(self):
        # TODO: use bt.utils.loggers.get_logger
        import logging as logging_mod
        if not os.path.exists(self.log_folder):
            os.makedirs(self.log_folder)
        self.logfile = os.path.join(self.log_folder, '%s_%s_build.log' % (self.build_name,time.strftime("%Y%m%d",self.timestamp.timetuple())))
        fh = logging_mod.FileHandler(self.logfile)
        fmt = logging_mod.Formatter('%(asctime)s [%(process)d:%(threadName)s] - %(name)s - %(levelname)s -- %(message)s',datefmt="%H:%M:%S")
        fh.setFormatter(fmt)
        fh.name = "logfile"
        nh = HipchatHandler(btconfig.HIPCHAT_CONFIG)
        nh.setFormatter(fmt)
        nh.name = "hipchat"
        self.logger = logging_mod.getLogger("%s_build" % self.build_name)
        self.logger.setLevel(logging_mod.DEBUG)
        if not fh.name in [h.name for h in self.logger.handlers]:
            self.logger.addHandler(fh)
        if not nh.name in [h.name for h in self.logger.handlers]:
            self.logger.addHandler(nh)
        return self.logger

    def check_ready(self,force=False):
        if force:
            # don't even bother
            return
        src_build = self.source_backend.build
        src_dump = self.source_backend.dump
        _cfg = src_build.find_one({'_id': self.build_config['_id']})
        # check if all resources are uploaded
        for src_name in _cfg["sources"]:
            # "sources" in config is a list a collection names. src_dump _id is the name of the
            # resource but can have sub-resources with different collection names. We need
            # to query inner keys upload.job.*.step, which always contains the collection name
            src_doc = src_dump.find_one({"$where":"function() {for(var index in this.upload.jobs) {if(this.upload.jobs[index].step == \"%s\") return this;}}" % src_name})
            if not src_doc:
                raise ResourceNotReady("Missing information for source '%s' to start upload" % src_name)
            if not src_doc.get("upload",{}).get("jobs",{}).get(src_name,{}).get("status") == "success":
                raise ResourceNotReady("No successful upload found for resource '%s'" % src_name)

    def register_status(self,status,transient=False,init=False,**extra):
        assert self.build_config, "build_config needs to be specified first"
        # get it from source_backend, kind of weird...
        src_build = self.source_backend.build
        build_info = {
            'status': status,
            'step_started_at': datetime.now(),
            'started_at' : datetime.fromtimestamp(self.t0),
            'logfile': self.logfile,
            'target_backend': self.target_backend.name,
            'target_name': self.target_backend.target_name}
        if status == "building":
            # reset the flag
            src_build.update({"_id" : self.build_config["_id"]},{"$unset" : {"pending_to_build":None}})
        if transient:
            # record some "in-progress" information
            build_info['pid'] = os.getpid()
        else:
            # only register time when it's a final state
            build_info["time"] = timesofar(self.t0)
            t1 = round(time.time() - self.t0, 0)
            build_info["time_in_s"] = t1
        if "build" in extra:
            build_info.update(extra["build"])
        # create a new build entry at the end and clean extra one (not needed/wanted)
        _cfg = src_build.find_one({'_id': self.build_config['_id']})
        if init:
            if not "build" in _cfg:
                # no build entrey yet, need to init the list
                src_build.update({'_id': self.build_config['_id']}, {"$set": {'build': [build_info]}})
            else:
                src_build.update({'_id': self.build_config['_id']}, {"$push": {'build': build_info}})
            # now refresh/sync
            _cfg = src_build.find_one({'_id': self.build_config['_id']})
            if len(_cfg['build']) > self.max_build_status:
                howmany = len(_cfg['build']) - self.max_build_status
                #remove any status not needed anymore
                for _ in range(howmany):
                    # pop previous build starting from oldest ones
                    src_build.update({'_id': self.build_config['_id']}, {"$pop": {'build': -1}})
        else:
            # merge extra at root or "build" level
            # (to keep building data...) and update the last one
            # (it's been properly created before when init=True)
            _cfg["build"][-1].update(build_info)
            src_build.replace_one({'_id': self.build_config['_id']},_cfg)

    def clean_old_collections(self):
        # use target_name is given, otherwise build name will be used 
        # as collection name prefix, so they should start like that
        prefix = "%s_" % (self.target_name or self.build_name)
        db = mongo.get_target_db()
        cols = [c for c in db.collection_names() if c.startswith(prefix)]
        # timestamp is what's after _archive_, YYYYMMDD, so we can sort it safely
        cols = sorted(cols,reverse=True)
        to_drop = cols[self.keep_archive:]
        for colname in to_drop:
            self.logger.info("Cleaning old archive collection '%s'" % colname)
            db[colname].drop()

    def init_mapper(self,mapper_name):
        if self.mappers[mapper_name].need_load():
            if mapper_name is None:
                self.logger.info("Initializing default mapper")
            else:
                self.logger.info("Initializing mapper name '%s'" % mapper_name)
            self.mappers[mapper_name].load()

    def generate_document_query(self, src_name):
        return None

    def get_root_document_sources(self):
        root_srcs = self.build_config.get(self.doc_root_key,[]) or []
        # check for "not this resource" and adjust the list
        none_root_srcs = [src.replace("!","") for src in root_srcs if src.startswith("!")]
        if none_root_srcs:
            if len(none_root_srcs) != len(root_srcs):
                raise BuilderException("If using '!' operator, all datasources must use it (cannot mix), got: %s" % \
                        (repr(root_srcs)))
            # ok, grab sources for this build, 
            srcs = self.build_config.get("sources",[])
            root_srcs = list(set(srcs).difference(set(none_root_srcs)))
            #self.logger.info("'except root' sources %s resolves to root source = %s" % (repr(none_root_srcs),root_srcs))

        # resolve possible regex based source name (split-collections sources)
        root_srcs = self.resolve_sources(root_srcs)
        return root_srcs

    def setup(self,sources=None, target_name=None):
        sources = sources or self.sources
        target_name = target_name or self.target_name
        self.target_backend.set_target_name(self.target_name, self.build_name)
        # root key is optional but if set, it must exist in build config
        if self.doc_root_key and not self.doc_root_key in self.build_config:
            raise BuilderException("Root document key '%s' can't be found in build configuration" % self.doc_root_key)

    def store_stats(self,f):
        try:
            self.target_backend.post_merge()
            _src_versions = self.source_backend.get_src_versions()
            self.register_status('success',build={"stats" : self.stats, "src_versions" : _src_versions})
            self.logger.info("success\nstats: %s\nversions: %s" % (self.stats,_src_versions),extra={"notify":True})
        except Exception as e:
            self.register_status("failed",build={"err": repr(e)})
            self.logger.exception("failed: %s" % e,extra={"notify":True})
            raise

    def resolve_sources(self,sources):
        """
        Source can be a string that may contain regex chars. It's usefull
        when you have plenty of sub-collections prefixed with a source name.
        For instance, given a source named 'blah' stored in as many collections
        as chromosomes, insteand of passing each name as 'blah_1', 'blah_2', etc...
        'blah_.*' can be specified in build_config. This method resolves potential
        regexed source name into real, existing collection names
        """
        if type(sources) == str:
            sources = [sources]
        src_db = mongo.get_src_db()
        cols = src_db.collection_names()
        masters = self.source_backend.get_src_master_docs()
        found = []
        for src in sources:
            # check if master _id and name are different (meaning name is a regex)
            master = masters.get(src)
            if not master:
                raise BuilderException("'%s'could not be found in master documents (%s)" % \
                        (src,repr(list(masters.keys()))))
            search = src
            if master["_id"] != master["name"]:
                search = master["name"]
            # restrict pattern to minimal match
            pat = re.compile("^%s$" % search)
            for col in cols:
                if pat.match(col):
                    found.append(col)
        return found

    def merge(self, sources=None, target_name=None, force=False, job_manager=None, *args,**kwargs):
        assert job_manager
        self.t0 = time.time()
        self.check_ready(force)
        # normalize
        avail_sources = self.build_config['sources']
        if sources is None:
            self.target_backend.drop()
            self.target_backend.prepare()
            sources = avail_sources # merge all
        elif isinstance(sources,str):
            sources = [sources]

        orig_sources = sources
        sources = self.resolve_sources(sources)
        if not sources:
            raise BuilderException("No source found, got %s while available sources are: %s" % \
                    (repr(orig_sources),repr(avail_sources)))
        if target_name:
            self.target_name = target_name
            self.target_backend.set_target_name(self.target_name)
        self.clean_old_collections()

        self.logger.info("Merging into target collection '%s'" % self.target_backend.target_collection.name)
        try:
            self.register_status("building",transient=True,init=True,
                                 build={"step":"init","sources":sources})
            job = self.merge_sources(source_names=sources, job_manager=job_manager, *args, **kwargs)
            task = asyncio.ensure_future(job)
            task.add_done_callback(self.store_stats)
            return task

        except (KeyboardInterrupt,Exception) as e:
            self.logger.exception(e)
            self.register_status("failed",build={"err": repr(e)})
            self.logger.error("failed: %s" % e,extra={"notify":True})
            raise

    def get_mapper_for_source(self,src_name,init=True):
        # src_name can be a regex (when source has split collections, they are merge but
        # comes from the same "template" sourcek
        docs = self.source_backend.get_src_master_docs()
        mapper_name = None
        for master_name in docs:
            pat = re.compile("^%s$" % master_name)
            if pat.match(src_name):
                mapper_name = docs[master_name].get("mapper")
        # TODO: this could be a list
        try:
            init and self.init_mapper(mapper_name)
            mapper = self.mappers[mapper_name]
            self.logger.info("Found mapper '%s' for source '%s'" % (mapper,src_name))
            return mapper
        except KeyError:
            raise BuilderException("Found mapper named '%s' but no mapper associated" % mapper_name)

    @asyncio.coroutine
    def merge_sources(self, source_names, steps=["merge","post"], batch_size=100000, job_manager=None):
        """
        Merge resources from given source_names or from build config.
        Identify root document sources from the list to first process them.
        """
        assert job_manager
        # check what to do
        if type(steps) == str:
            steps = [steps]
        do_merge = "merge" in steps
        do_post_merge = "post" in steps
        total_docs = 0
        self.stats = {}
        # try to identify root document sources amongst the list to first
        # process them (if any)
        defined_root_sources = self.get_root_document_sources()
        root_sources = list(set(source_names).intersection(set(defined_root_sources)))
        other_sources = list(set(source_names).difference(set(root_sources)))
        # got root doc sources but not part of the merge ? that's weird...
        if defined_root_sources and not root_sources:
            self.logger.warning("Root document sources found (%s) but not part of the merge..." % defined_root_sources)

        source_names = sorted(source_names)
        root_sources = sorted(root_sources)
        other_sources = sorted(other_sources)

        self.logger.info("Sources to be merged: %s" % source_names)
        self.logger.info("Root sources: %s" % root_sources)
        self.logger.info("Other sources: %s" % other_sources)

        got_error = False

        @asyncio.coroutine
        def merge(src_names):
            jobs = []
            for i,src_name in enumerate(src_names):
                yield from asyncio.sleep(0.0)
                job = self.merge_source(src_name, batch_size=batch_size, job_manager=job_manager)
                job = asyncio.ensure_future(job)
                def merged(f,stats):
<<<<<<< HEAD
                    stats.update(f.result())
                job.add_done_callback(partial(merged,stats=self.stats))
                jobs.append(job)
            yield from asyncio.gather(*jobs)
=======
                    try:
                        res = f.result()
                        stats.update(res)
                    except Exception as e:
                        self.logger.exception("Failed merging source '%s': %s" % (src_name, e))
                        nonlocal got_error
                        got_error = e
                job.add_done_callback(partial(merged,stats=self.stats))
                jobs.append(job)
                # raise error as soon as we know something went wrong
                if got_error:
                    raise got_error
            tasks = asyncio.gather(*jobs)
            yield from tasks
>>>>>>> 3c761042

        if do_merge:
            if root_sources:
                self.register_status("building",transient=True,
                        build={"step":"merge-root","sources":root_sources})
                self.logger.info("Merging root document sources: %s" % root_sources)
                yield from merge(root_sources)

            if other_sources:
                self.register_status("building",transient=True,
                        build={"step":"merge-others","sources":other_sources})
                self.logger.info("Merging other resources: %s" % other_sources)
                yield from merge(other_sources)

            self.register_status("building",transient=True,
                    build={"step":"finalizing"})
            self.logger.info("Finalizing target backend")
            self.target_backend.finalize()
        else:
            self.logger.info("Skip data merging")

        if do_post_merge:
            self.logger.info("Running post-merge process")
            self.register_status("building",transient=True,
                    build={"step":"post-merge"})
            pinfo = self.get_pinfo()
            pinfo["step"] = "post-merge"
            job = yield from job_manager.defer_to_thread(pinfo,partial(self.post_merge, source_names, batch_size, job_manager))
            job = asyncio.ensure_future(job)
            def postmerged(f):
                self.logger.info("Post-merge completed [%s]" % f.result())
            job.add_done_callback(postmerged)
            res = yield from job
        else:
            self.logger.info("Skip post-merge process")

        yield from asyncio.sleep(0.0)
        return self.stats

    def clean_document_to_merge(self,doc):
        return doc

    @asyncio.coroutine
    def merge_source(self, src_name, batch_size=100000, job_manager=None):
        # it's actually not optional
        assert job_manager
        _query = self.generate_document_query(src_name)
        # Note: no need to check if there's an existing document with _id (we want to merge only with an existing document)
        # if the document doesn't exist then the update() call will silently fail.
        # That being said... if no root documents, then there won't be any previously inserted
        # documents, and this update() would just do nothing. So if no root docs, then upsert
        # (update or insert, but do something)
        defined_root_sources = self.get_root_document_sources()
        upsert = not defined_root_sources or src_name in defined_root_sources
        if not upsert:
            self.logger.debug("Documents from source '%s' will be stored only if a previous document exists with same _id" % src_name)
        jobs = []
        total = self.source_backend[src_name].count()
        btotal = math.ceil(total/batch_size) 
        bnum = 1
        cnt = 0
        got_error = False
        # grab ids only, so we can get more, let's say 10 times more
        id_batch_size = batch_size * 10
        self.logger.info("Fetch _ids from '%s' with batch_size=%d, and create merger job with batch_size=%d" % (src_name, id_batch_size, batch_size))
        for big_doc_ids in doc_feeder(self.source_backend[src_name], step=id_batch_size, inbatch=True, fields={'_id':1}):
            for doc_ids in iter_n(big_doc_ids,batch_size):
                # try to put some async here to give control back
                # (but everybody knows it's a blocking call: doc_feeder)
                yield from asyncio.sleep(0.1)
                cnt += len(doc_ids)
                pinfo = self.get_pinfo()
                pinfo["step"] = src_name
                pinfo["description"] = "#%d/%d (%.1f%%)" % (bnum,btotal,(cnt/total*100))
                self.logger.info("Creating merger job #%d/%d, to process '%s' %d/%d (%.1f%%)" % \
                        (bnum,btotal,src_name,cnt,total,(cnt/total*100.)))
                ids = [doc["_id"] for doc in doc_ids]
                job = yield from job_manager.defer_to_process(
                        pinfo,
                        partial(merger_worker,
                            self.source_backend[src_name].name,
                            self.target_backend.target_name,
                            ids,
                            self.get_mapper_for_source(src_name,init=False),
<<<<<<< HEAD
                            upsert))

                def processed(f, cnt, batch_num):
                    cnt += f.result()
                    self.logger.info("'%s' merger batch #%d, done" % (src_name, batch_num))

                job.add_done_callback(partial(processed,cnt=cnt, batch_num=bnum))
                jobs.append(job)
                bnum += 1

        self.logger.info("%d jobs created for merging step" % len(jobs))
        yield from asyncio.gather(*jobs)
        return {"total_%s" % src_name : cnt}
=======
                            upsert,
                            bnum))
                def batch_merged(f,batch_num):
                    nonlocal got_error
                    if type(f.result()) != int:
                        got_error = Exception("Batch #%s failed while merging source '%s' [%s]" % (batch_num,src_name,f.result()))
                job.add_done_callback(partial(batch_merged,batch_num=bnum))
                jobs.append(job)
                bnum += 1
                # raise error as soon as we know
                if got_error:
                    raise got_error
        self.logger.info("%d jobs created for merging step" % len(jobs))
        tasks = asyncio.gather(*jobs)
        def done(f):
            nonlocal got_error
            if None in f.result():
                got_error = Exception("Some batches failed")
                return
            # compute overall inserted/updated records
            cnt = sum(f.result())

        tasks.add_done_callback(done)
        yield from tasks
        if got_error:
            raise got_error
        else:
            return {"total_%s" % src_name : cnt}
>>>>>>> 3c761042

    def post_merge(self, source_names, batch_size, job_manager):
        pass


from biothings.utils.backend import DocMongoBackend
import biothings.utils.mongo as mongo

def merger_worker(col_name,dest_name,ids,mapper,upsert,batch_num):
    try:
        src = mongo.get_src_db()
        tgt = mongo.get_target_db()
        col = src[col_name]
        #if batch_num == 2:
        #    raise ValueError("oula pa bon")
        dest = DocMongoBackend(tgt,tgt[dest_name])
        cur = doc_feeder(col, step=len(ids), inbatch=False, query={'_id': {'$in': ids}})
        mapper.load()
        docs = mapper.process(cur)
        cnt = dest.update(docs, upsert=upsert)
        return cnt
    except Exception as e:
        logger_name = "%s_%s_batch_%s" % (dest_name,col_name,batch_num)
        logger = get_logger(logger_name, btconfig.LOG_FOLDER)
        logger.exception(e)
        raise


from biothings.utils.manager import BaseManager, ManagerError
import biothings.utils.mongo as mongo
import biothings.databuild.backend as backend
from biothings.databuild.backend import TargetDocMongoBackend
import aiocron

def set_pending_to_build(conf_name=None):
    src_build = mongo.get_src_build()
    qfilter = {}
    if conf_name:
        qfilter = {"_id":conf_name}
    logging.info("Setting pending_to_build flag for configuration(s): %s" % (conf_name and conf_name or "all configuraitons"))
    src_build.update(qfilter,{"$set":{"pending_to_build":True}})


class BuilderManager(BaseManager):

    def __init__(self,source_backend_factory=None,
                      target_backend_factory=None,
                      builder_class=None,poll_schedule=None,
                      *args,**kwargs):
        """
        BuilderManager deals with the different builders used to merge datasources.
        It is connected to src_build() via sync(), where it grabs build information
        and register builder classes, ready to be instantiate when triggering builds.
        source_backend_factory can be a optional factory function (like a partial) that
        builder can call without any argument to generate a SourceBackend.
        Same for target_backend_factory for the TargetBackend. builder_class if given
        will be used as the actual Builder class used for the merge and will be passed
        same arguments as the base DataBuilder
        """
        super(BuilderManager,self).__init__(*args,**kwargs)
        self.src_build = mongo.get_src_build()
        self.source_backend_factory = source_backend_factory
        self.target_backend_factory = target_backend_factory
        self.builder_class = builder_class
        self.poll_schedule = poll_schedule
        self.setup_log()
        # check if src_build exist and create it as necessary
        if not self.src_build.name in self.src_build.database.collection_names():
            logging.debug("Creating '%s' collection (one-time)" % self.src_build.name)
            self.src_build.database.create_collection(self.src_build.name)
            # this is dummy configuration, used as a template
            logging.debug("Creating dummy configuration (one-time)")
            conf = {"_id" : "placeholder",
                    "name" : "placeholder",
                    "root" : [],
                    "sources" : []}
            self.src_build.insert_one(conf)

    def register_builder(self,build_name):
        # will use partial to postponse object creations and their db connection
        # as we don't want to keep connection alive for undetermined amount of time
        # declare source backend
        def create(build_name):
            # postpone config import so app had time to set it up
            # before actual call time
            from biothings import config
            source_backend =  self.source_backend_factory and self.source_backend_factory() or \
                                    partial(backend.SourceDocMongoBackend,
                                            build=partial(mongo.get_src_build),
                                            master=partial(mongo.get_src_master),
                                            dump=partial(mongo.get_src_dump),
                                            sources=partial(mongo.get_src_db))

            # declare target backend
            target_backend = self.target_backend_factory and self.target_backend_factory() or \
                                    partial(TargetDocMongoBackend,
                                            target_db=partial(mongo.get_target_db))

            # assemble the whole
            klass = self.builder_class and self.builder_class or DataBuilder
            bdr = klass(
                    build_name,
                    source_backend=source_backend,
                    target_backend=target_backend,
                    log_folder=config.LOG_FOLDER)

            return bdr

        self.register[build_name] = partial(create,build_name)

    def setup_log(self):
        self.logger = btconfig.logger

    def __getitem__(self,build_name):
        """
        Return an instance of a builder for the build named 'build_name'
        Note: each call returns a different instance (factory call behind the scene...)
        """
        # we'll get a partial class but will return an instance
        pclass = BaseManager.__getitem__(self,build_name)
        return pclass()

    def sync(self):
        """Sync with src_build and register all build config"""
        for conf in self.src_build.find():
            self.register_builder(conf["_id"])

    def merge(self, build_name, sources=None, target_name=None, **kwargs):
        """
        Trigger a merge for build named 'build_name'. Optional list of sources can be
        passed (one single or a list). target_name is the target collection name used
        to store to merge data. If none, each call will generate a unique target_name.
        """
        try:
            bdr = self[build_name]
            job = bdr.merge(sources,target_name,job_manager=self.job_manager,**kwargs)
            return job
        except KeyError as e:
            raise BuilderException("No such builder for '%s'" % build_name)

    def list_sources(self,build_name):
        """
        List all registered sources used to trigger a build named 'build_name'
        """
        info = self.src_build.find_one({"_id":build_name})
        return info and info["sources"] or []

    def clean_temp_collections(self,build_name,date=None,prefix=''):
        """
        Delete all target collections created from builder named
        "build_name" at given date (or any date is none given -- carefull...).
        Date is a string (YYYYMMDD or regex)
        Common collection name prefix can also be specified if needed.
        """
        target_db = mongo.get_target_db()
        for col_name in target_db.collection_names():
            search = prefix and prefix + "_" or ""
            search += build_name + '_'
            search += date and date + '_' or ''
            pat = re.compile(search)
            if pat.match(col_name) and not 'current' in col_name:
                logging.info("Dropping target collection '%s" % col_name)
                target_db[col_name].drop()

    def poll(self):
        if not self.poll_schedule:
            raise ManagerError("poll_schedule is not defined")
        src_build = mongo.get_src_build()
        @asyncio.coroutine
        def check_pending_to_build():
            confs = [src['_id'] for src in src_build.find({'pending_to_build': True}) if type(src['_id']) == str]
            logging.info("Found %d configuration(s) to build (%s)" % (len(confs),repr(confs)))
            for conf_name in confs:
                logging.info("Launch build for '%s'" % conf_name)
                try:
                    self.merge(conf_name)
                except Exception as e:
                    import traceback
                    logging.error("Build for configuration '%s' failed: %s\n%s" % (conf_name,e,traceback.format_exc()))
                    raise
        cron = aiocron.crontab(self.poll_schedule,func=partial(check_pending_to_build),
                start=True, loop=self.job_manager.loop)

    @asyncio.coroutine
    def diff_cols(self,old_db_col_names, new_db_col_names, batch_size=100000, steps=["count","content"], mode=None, exclude=[]):
        """
        Compare new with old collections and produce diff files. Root keys can be excluded from
        comparison with "exclude" parameter.
        *_db_col_names can be: 
         1. a colleciton name (as a string) asusming they are
            in the target database.
         2. tuple with 2 elements, the first one is then either "source" or "target"
            to respectively specify src or target database, and the second element is
            the collection name.
         3. tuple with 3 elements (URI,db,collection), looking like:
            ("mongodb://user:pass@host","dbname","collection"), allowing to specify
            any connection on any server
        steps: 'count' will count the root keys for every documents in new collection 
               (to check number of docs from datasources).
               'content' will perform diff on actual content.
        mode: 'purge' will remove any existing files for this comparison. 'resume' will find
              the latest comparison result and move from this point (not tested extensively though...)
        """
        new = create_backend(new_db_col_names)
        old = create_backend(old_db_col_names)
        # check what to do
        if type(steps) == str:
            steps = [steps]

        diff_folder = os.path.join(btconfig.DIFF_PATH,
                                   "%s_vs_%s" % (old.target_collection.name, new.target_collection.name))
        if os.path.exists(diff_folder):
            if mode == "purge":
                rmdashfr(diff_folder)
            elif mode == "resume":
                # get last file
                try:
                    last = sorted([int(os.path.splitext(e[1])[0]) for e in \
                            map(os.path.split,glob.glob(os.path.join(diff_folder,"*.pyobj")))])[-1]
                    # first is numbered 1 (it's +1 later)
                    skip = last * batch_size
                    cnt = last


                except ValueError as e:
                    raise FileExistsError("Can't find latest file (mode=resume): %s" % e)

            else:
<<<<<<< HEAD
                raise FileExistsError("Found existing files in '%s', use mode='purge' or mode='resume'" % diff_folder)
        if not os.path.exists(diff_folder):
            os.makedirs(diff_folder)

=======
                raise FileExistsError("Found existing files in '%s', delete them or use mode='purge'" % diff_folder)
        if not os.path.exists(diff_folder):
            os.makedirs(diff_folder)

        # create metadata file storing info about how we created the diff
        metadata = {
                "old": old_db_col_names,
                "new": new_db_col_names,
                "batch_size": batch_size,
                "steps": steps,
                "mode": mode,
                "exclude": exclude,
                "generated_on": datetime.now()}
        pickle.dump(metadata,open(os.path.join(diff_folder,"metadata.pick"),"wb"))

>>>>>>> 3c761042
        stats = {"update":0, "add":0, "delete":0}

        if "count" in steps:
            cnt = 0
            pinfo = {"category" : "diff",
                     "step" : "count",
                     "source" : "%s vs %s" % (new.target_collection.name,old.target_collection.name),
                     "description" : ""}

            self.logger.info("Counting root keys in '%s'"  % new.target_collection)
            stats["root_keys"] = {}
            jobs = []
            data_new = doc_feeder(new.target_collection, step=batch_size, inbatch=True, fields={"_id":1})
            for _batch in data_new:
                cnt += 1
                id_list = [_doc['_id'] for _doc in _batch]
                pinfo["description"] = "batch #%s" % cnt
                self.logger.info("Creating diff worker for batch #%s" % cnt)
                job = yield from self.job_manager.defer_to_process(pinfo,
                        partial(diff_worker_count, id_list, new_db_col_names, cnt))
                jobs.append(job)
            def counted(f):
                root_keys = {}
                # merge the counts
                for d in f.result():
                    for k in d:
                        root_keys.setdefault(k,0)
                        root_keys[k] +=  d[k]
                self.logger.info("root keys count: %s" % root_keys)
                stats["root_keys"] = root_keys
            tasks = asyncio.gather(*jobs)
            tasks.add_done_callback(counted)
            yield from tasks
            self.logger.info("Finished counting keys in the new collection: %s" % stats["root_keys"])

        if "content" in steps:
            skip = 0
            cnt = 0
            jobs = []
            pinfo = {"category" : "diff",
                     "source" : "%s vs %s" % (new.target_collection.name,old.target_collection.name),
                     "step" : "content: new vs old",
                     "description" : ""}
            # compute skip for new and old
            count_new = new.target_collection.count()
            if count_new > skip:
                # we haven't reached the 2dn step in the comparison (still in data_new)
                skip_new = skip
                skip_old = 0
            else:
                skip_new = count_new # just skip everything
                skip_old = skip - count_new # where we were in data_old
            data_new = doc_feeder(new.target_collection, step=batch_size, inbatch=True, s=skip_new, fields={"_id":1})
            for _batch in data_new:
                cnt += 1
                id_list_new = [_doc['_id'] for _doc in _batch]
                pinfo["description"] = "batch #%s" % cnt
                def diffed(f):
                    res = f.result()
                    stats["update"] += res["update"]
                    stats["add"] += res["add"]
                    self.logger.info("(Updated: {}, Added: {})".format(res["update"], res["add"]))
                self.logger.info("Creating diff worker for batch #%s" % cnt)
                job = yield from self.job_manager.defer_to_process(pinfo,
                        partial(diff_worker_new_vs_old, id_list_new, old_db_col_names,
                                new_db_col_names, cnt , diff_folder, exclude))
                job.add_done_callback(diffed)
                jobs.append(job)
            yield from asyncio.gather(*jobs)
            self.logger.info("Finished calculating diff for the new collection. Total number of docs updated: {}, added: {}".format(stats["update"], stats["add"]))

            data_old = doc_feeder(old.target_collection, step=batch_size, inbatch=True, s=skip_old, fields={"_id":1})
            jobs = []
            pinfo["step"] = "content: old vs new"
            for _batch in data_old:
                cnt += 1
                id_list_old = [_doc['_id'] for _doc in _batch]
                pinfo["description"] = "batch #%s" % cnt
                def diffed(f):
                    res = f.result()
                    stats["delete"] += res["delete"]
                    self.logger.info("(Deleted: {})".format(res["delete"]))
                self.logger.info("Creating diff worker for batch #%s" % cnt)
                job = yield from self.job_manager.defer_to_process(pinfo,
                        partial(diff_worker_old_vs_new, id_list_old, new_db_col_names, cnt , diff_folder))
                job.add_done_callback(diffed)
                jobs.append(job)
            yield from asyncio.gather(*jobs)
            self.logger.info("Finished calculating diff for the old collection. Total number of docs deleted: {}".format(stats["delete"]))
            self.logger.info("Summary: (Updated: {}, Added: {}, Deleted: {})".format(stats["update"], stats["add"], stats["delete"]))

        return stats

    def diff(self,old_db_col_names, new_db_col_names, batch_size=100000, steps=["count","content"], mode=None, exclude=[]):
        """wrapper over diff_cols() coroutine, return a task"""
        job = asyncio.ensure_future(self.diff_cols(old_db_col_names, new_db_col_names, batch_size, steps, mode, exclude))
        return job

    def diff_report(self, diff_folder, report_filename="report.txt", format="txt", detailed=False,
                    max_reported_ids=btconfig.MAX_REPORTED_IDS, max_randomly_picked=btconfig.MAX_RANDOMLY_PICKED):
        report = self.build_diff_report(diff_folder, detailed, max_reported_ids)
        assert format == "txt", "Only 'txt' format supported for now"
<<<<<<< HEAD
        render = DiffReportTxt(max_reported_ids=max_reported_ids, max_randomly_picked=max_randomly_picked)
        return render.save(report,report_filename)


=======
        render = DiffReportTxt(max_reported_ids=max_reported_ids,
                               max_randomly_picked=max_randomly_picked,
                               detailed=detailed)
        return render.save(report,report_filename)

>>>>>>> 3c761042
    def build_diff_report(self, diff_folder, detailed=False,
                          max_reported_ids=btconfig.MAX_REPORTED_IDS):
        """
        Analyze diff files in diff_folder and give a summy of changes.
        max_reported_ids is the number of IDs contained in the report for each part.
        detailed will trigger a deeper analysis, takes more time.
        """

        update_details = {
                "add": {},# "count": 0, "data": {} },
                "remove": {}, # "count": 0, "data": {} },
                "replace": {}, # "count": 0, "data": {} },
                "move": {}, # "count": 0, "data": {} },
                "count": 0,
                }
        adds = {"count": 0, "ids": []}
        dels = {"count": 0, "ids": []}
        sources = {}

<<<<<<< HEAD
        def analyze(diff_file):
            data = loadobj(diff_file)
            sources[data["source"]] = 1
            if len(adds) < max_reported_ids:
                adds["ids"].extend(data["add"])
            adds["count"] += len(data["add"])
            if len(dels) < max_reported_ids:
                dels["ids"].extend(data["delete"])
=======
        if os.path.isabs(diff_folder):
            data_folder = diff_folder
        else:
            data_folder = os.path.join(btconfig.DIFF_PATH,diff_folder)

        metadata = {}
        try:
            metafile = os.path.join(data_folder,"metadata.pick")
            metadata = pickle.load(open(metafile,"rb"))
        except FileNotFoundError:
            logging.warning("Not metadata found in diff folder")
            if detailed:
                raise Exception("Can't perform detailed analysis without a metadata file")

        def analyze(diff_file, detailed):
            data = loadobj(diff_file)
            sources[data["source"]] = 1
            if detailed:
                new_col = create_backend(metadata["new"])
                old_col = create_backend(metadata["old"])
            if len(adds) < max_reported_ids:
                if detailed:
                    # look for which root keys were added in new collection
                    for _id in data["add"]:
                        doc = new_col.get_from_id(_id)
                        rkeys = sorted(doc.keys())
                        adds["ids"].append([_id,rkeys])
                else:
                    adds["ids"].extend(data["add"])
            adds["count"] += len(data["add"])
            if len(dels) < max_reported_ids:
                if detailed:
                    # look for which root keys were deleted in old collection
                    for _id in data["delete"]:
                        doc = old_col.get_from_id(_id)
                        rkeys = sorted(doc.keys())
                        dels["ids"].append([_id,rkeys])
                else:
                    dels["ids"].extend(data["add"])
>>>>>>> 3c761042
            dels["count"] += len(data["delete"])
            for up in data["update"]:
                for patch in up["patch"]:
                    update_details[patch["op"]].setdefault(patch["path"],{"count": 0, "ids": []})
                    if len(update_details[patch["op"]][patch["path"]]["ids"]) < max_reported_ids:
                        update_details[patch["op"]][patch["path"]]["ids"].append(up["_id"])
                    update_details[patch["op"]][patch["path"]]["count"] += 1
            update_details["count"] += len(data["update"])

            assert len(sources) == 1, "Should have one datasource from diff files, got: %s" % [s for s in sources]

<<<<<<< HEAD

        data_folder = os.path.join(btconfig.DIFF_PATH,diff_folder)
        jobs = []
=======
>>>>>>> 3c761042
        # we randomize files order b/c we randomly pick some examples from those
        # files. If files contains data in order (like chrom 1, then chrom 2)
        # we won't have a representative sample
        files = glob.glob(os.path.join(data_folder,"*.pyobj"))
        random.shuffle(files)
        for f in files:
            logging.info("Running report worker for '%s'" % f)
<<<<<<< HEAD
            analyze(f)
        return {"added" : adds, "deleted": dels, "updated" : update_details,
                "diff_folder" : diff_folder, "detailed": detailed}
=======
            analyze(f, detailed)
        return {"added" : adds, "deleted": dels, "updated" : update_details,
                "diff_folder" : diff_folder, "detailed": detailed,
                "metadata": metadata}
>>>>>>> 3c761042


def diff_worker_new_vs_old(id_list_new, old_db_col_names, new_db_col_names, batch_num, diff_folder, exclude=[]):
    new = create_backend(new_db_col_names)
    old = create_backend(old_db_col_names)
    docs_common = old.target_collection.find({'_id': {'$in': id_list_new}}, projection=[])
    ids_common = [_doc['_id'] for _doc in docs_common]
    id_in_new = list(set(id_list_new) - set(ids_common))
    _updates = []
    if len(ids_common) > 0:
        _updates = diff_docs_jsonpatch(old, new, list(ids_common), exclude_attrs=exclude)
    file_name = os.path.join(diff_folder,"%s.pyobj" % str(batch_num))
    _result = {'add': id_in_new,
               'update': _updates,
               'delete': [],
               'source': new.target_collection.name,
               'timestamp': get_timestamp()}
    if len(_updates) != 0 or len(id_in_new) != 0:
        dump(_result, file_name)

    return {"add" : len(id_in_new), "update" : len(_updates), "delete" : 0}

def diff_worker_old_vs_new(id_list_old, new_db_col_names, batch_num, diff_folder):
    new = create_backend(new_db_col_names)
    docs_common = new.target_collection.find({'_id': {'$in': id_list_old}}, projection=[])
    ids_common = [_doc['_id'] for _doc in docs_common]
    id_in_old = list(set(id_list_old)-set(ids_common))
    file_name = os.path.join(diff_folder,"%s.pyobj" % str(batch_num))
    _result = {'delete': id_in_old,
               'add': [],
               'update': [],
               'source': new.target_collection.name,
               'timestamp': get_timestamp()}
    if len(id_in_old) != 0:
        dump(_result, file_name)

    return {"add" : 0, "update": 0, "delete" : len(id_in_old)}


def diff_worker_count(id_list, db_col_names, batch_num):
    col = create_backend(db_col_names)
    docs = col.target_collection.find({'_id': {'$in': id_list}})
    res = {}
    for doc in docs:
        for k in doc:
            res.setdefault(k,0)
            res[k] += 1
    return res


def create_backend(db_col_names):
    col = None
    db = None
    if type(db_col_names) == str:
        db = mongo.get_target_db()
        col = db[db_col_names]
    elif db_col_names[0].startswith("mongodb://"):
        assert len(db_col_names) == 3, "Missing connection information for %s" % repr(db_col_names)
        conn = mongo.MongoClient(db_col_names[0])
        db = conn[db_col_names[1]]
        col = db[db_col_names[2]]
    else:
        assert len(db_col_names) == 2, "Missing connection information for %s" % repr(db_col_names)
        db = db_col_names[0] == "target" and mongo.get_target_db() or mongo.get_src_db()
        col = db[db_col_names[1]]
    assert not col is None, "Could not create collection object from %s" % repr(db_col_names)
    return btbackend.DocMongoBackend(db,col)


class DiffReportRendererBase(object):

    def __init__(self,
                 max_reported_ids=btconfig.MAX_REPORTED_IDS,
<<<<<<< HEAD
                 max_randomly_picked=btconfig.MAX_RANDOMLY_PICKED):
        self.max_reported_ids = max_reported_ids
        self.max_randomly_picked = max_randomly_picked
=======
                 max_randomly_picked=btconfig.MAX_RANDOMLY_PICKED,
                 detailed=False):
        self.max_reported_ids = max_reported_ids
        self.max_randomly_picked = max_randomly_picked
        self.detailed = detailed
>>>>>>> 3c761042

    def save(self,report,filename):
        """
        Save report output (rendered) into filename
        """
        raise NotImplementedError("implement me")


class DiffReportTxt(DiffReportRendererBase):

    def save(self, report, filename="report.txt"):
        try:
            import prettytable
        except ImportError:
            raise ImportError("Please install prettytable to use this rendered")

<<<<<<< HEAD
        txt = ""
        txt += "Diff report\n"
        txt += "===========\n"
        txt += "\n"
        txt += "Summary\n"
        txt += "-------\n"
        txt += "#added documents: %s\n" % report["added"]["count"]
        txt += "#deleted documents: %s\n" % report["deleted"]["count"]
        txt += "#updated documents: %s\n" % report["updated"]["count"]
        txt += "\n"
        txt += "Added documents (%s randomly picked from report)\n" % self.max_reported_ids
        txt += "------------------------------------------------\n"
        table = prettytable.PrettyTable(["IDs"])
        if report["added"]["count"] <= self.max_reported_ids:
            ids = report["added"]["ids"]
        else:
            ids = [random.choice(report["added"]["ids"]) for i in range(self.max_reported_ids)]
        for dat in ids:
            table.add_row([dat])
        txt += table.get_string()
        txt += "\n"
        txt += "\n"
        txt += "Deleted documents (%s randomly picked from report)\n" % self.max_reported_ids
        txt += "--------------------------------------------------\n"
        table = prettytable.PrettyTable(["IDs"])
        if report["deleted"]["count"] <= self.max_reported_ids:
            ids = report["deleted"]["ids"]
        else:
            ids = [random.choice(report["deleted"]["ids"]) for i in range(self.max_reported_ids)]
        for dat in ids:
            table.add_row([dat])
        txt += table.get_string()
        txt += "\n"
=======
        def build_id_table(subreport):
            if self.detailed:
                table = prettytable.PrettyTable(["IDs","Root keys"])
                table.align["IDs"] = "l"
                table.align["Root keys"] = "l"
            else:
                table = prettytable.PrettyTable(["IDs"])
                table.align["IDs"] = "l"
            if subreport["count"] <= self.max_reported_ids:
                ids = subreport["ids"]
            else:
                ids = [random.choice(subreport["ids"]) for i in range(self.max_reported_ids)]
            for dat in ids:
                if self.detailed:
                    # list of [_id,[keys]]
                    table.add_row([dat[0],", ".join(dat[1])])
                else:
                    table.add_row([dat])

            return table

        txt = ""
        title = "Diff report (generated on %s)" % datetime.now()
        txt += title + "\n"
        txt += "".join(["="] * len(title)) + "\n"
        txt += "\n"
        txt += "Metadata\n"
        txt += "--------\n"
        if report.get("metadata",{}):
            txt += "Old collection: %s\n" % report["metadata"].get("old")
            txt += "New collection: %s\n" % report["metadata"].get("new")
            txt += "Batch size: %s\n" % report["metadata"].get("batch_size")
            txt += "Steps: %s\n" % report["metadata"].get("steps")
            txt += "Key(s) excluded: %s\n" % report["metadata"].get("exclude")
            txt += "Diff generated on: %s\n" % report["metadata"].get("generated_on")
        else:
            txt+= "No metadata found in report\n"
        txt += "\n"
        txt += "Summary\n"
        txt += "-------\n"
        txt += "Added documents: %s\n" % report["added"]["count"]
        txt += "Deleted documents: %s\n" % report["deleted"]["count"]
        txt += "Updated documents: %s\n" % report["updated"]["count"]
        txt += "\n"
        root_keys = report.get("metadata",{}).get("stats",{}).get("root_keys",{})
        if root_keys:
            for src in report.get("metadata",{}).get("stats",{}).get("root_keys",{}):
                txt += "%s: %s\n" % (src,report["root_keys"][src])
        else:
            txt += "No root keys count found in report\n"
        txt += "\n"
        txt += "Added documents (%s randomly picked from report)\n" % self.max_reported_ids
        txt += "------------------------------------------------\n"
        if report["added"]["count"]:
            table = build_id_table(report["added"])
            txt += table.get_string()
            txt += "\n"
        else:
            txt += "No added document found in report\n"
        txt += "\n"
        txt += "Deleted documents (%s randomly picked from report)\n" % self.max_reported_ids
        txt += "--------------------------------------------------\n"
        if report["deleted"]["count"]:
            table = build_id_table(report["deleted"])
            txt += table.get_string()
            txt += "\n"
        else:
            txt += "No deleted document found in report\n"
>>>>>>> 3c761042
        txt += "\n"
        txt += "Updated documents (%s examples randomly picked from report)\n" % self.max_randomly_picked
        txt += "-----------------------------------------------------------\n"
        txt += "\n"
<<<<<<< HEAD
        for op in report["updated"]:
            if op == "count":
                continue # already displayed
            table = prettytable.PrettyTable([op,"Count","Examples"])
            table.sortby = "Count"
            table.reversesort = True
            table.align[op] = "l"
            table.align["Count"] = "r"
            table.align["Examples"] = "l"
            for path in report["updated"][op]:
                info = report["updated"][op][path]
                row = [path,info["count"]]
                if info["count"] <= self.max_randomly_picked:
                    row.append(", ".join(info["ids"]))
                else:
                    row.append(", ".join([random.choice(info["ids"]) for i in range(self.max_randomly_picked)]))
                table.add_row(row)
            txt += table.get_string()
            txt += "\n"
=======
        for op in sorted(report["updated"]):
            if op == "count":
                continue # already displayed
            if report["updated"][op]:
                table = prettytable.PrettyTable([op,"Count","Examples"])
                table.sortby = "Count"
                table.reversesort = True
                table.align[op] = "l"
                table.align["Count"] = "r"
                table.align["Examples"] = "l"
                for path in report["updated"][op]:
                    info = report["updated"][op][path]
                    row = [path,info["count"]]
                    if info["count"] <= self.max_randomly_picked:
                        row.append(", ".join(info["ids"]))
                    else:
                        row.append(", ".join([random.choice(info["ids"]) for i in range(self.max_randomly_picked)]))
                    table.add_row(row)
                txt += table.get_string()
                txt += "\n"
            else:
                txt += "No content found for diff operation '%s'\n" % op
>>>>>>> 3c761042
            txt += "\n"
        txt += "\n"

        with open(os.path.join(btconfig.DIFF_PATH,report["diff_folder"],filename),"w") as fout:
            fout.write(txt)

        return txt




<|MERGE_RESOLUTION|>--- conflicted
+++ resolved
@@ -13,12 +13,7 @@
 from biothings.utils.common import timesofar, iter_n, get_timestamp, \
                                    dump, rmdashfr, loadobj
 from biothings.utils.mongo import doc_feeder
-<<<<<<< HEAD
-from biothings.utils.dataload import merge_struct
-from biothings.utils.loggers import HipchatHandler
-=======
 from biothings.utils.loggers import get_logger, HipchatHandler
->>>>>>> 3c761042
 from biothings.utils.diff import diff_docs_jsonpatch
 import biothings.databuild.backend as btbackend
 from biothings.databuild.mapper import TransparentMapper
@@ -431,12 +426,6 @@
                 job = self.merge_source(src_name, batch_size=batch_size, job_manager=job_manager)
                 job = asyncio.ensure_future(job)
                 def merged(f,stats):
-<<<<<<< HEAD
-                    stats.update(f.result())
-                job.add_done_callback(partial(merged,stats=self.stats))
-                jobs.append(job)
-            yield from asyncio.gather(*jobs)
-=======
                     try:
                         res = f.result()
                         stats.update(res)
@@ -451,7 +440,6 @@
                     raise got_error
             tasks = asyncio.gather(*jobs)
             yield from tasks
->>>>>>> 3c761042
 
         if do_merge:
             if root_sources:
@@ -536,21 +524,6 @@
                             self.target_backend.target_name,
                             ids,
                             self.get_mapper_for_source(src_name,init=False),
-<<<<<<< HEAD
-                            upsert))
-
-                def processed(f, cnt, batch_num):
-                    cnt += f.result()
-                    self.logger.info("'%s' merger batch #%d, done" % (src_name, batch_num))
-
-                job.add_done_callback(partial(processed,cnt=cnt, batch_num=bnum))
-                jobs.append(job)
-                bnum += 1
-
-        self.logger.info("%d jobs created for merging step" % len(jobs))
-        yield from asyncio.gather(*jobs)
-        return {"total_%s" % src_name : cnt}
-=======
                             upsert,
                             bnum))
                 def batch_merged(f,batch_num):
@@ -579,7 +552,6 @@
             raise got_error
         else:
             return {"total_%s" % src_name : cnt}
->>>>>>> 3c761042
 
     def post_merge(self, source_names, batch_size, job_manager):
         pass
@@ -808,15 +780,10 @@
                     raise FileExistsError("Can't find latest file (mode=resume): %s" % e)
 
             else:
-<<<<<<< HEAD
                 raise FileExistsError("Found existing files in '%s', use mode='purge' or mode='resume'" % diff_folder)
         if not os.path.exists(diff_folder):
             os.makedirs(diff_folder)
 
-=======
-                raise FileExistsError("Found existing files in '%s', delete them or use mode='purge'" % diff_folder)
-        if not os.path.exists(diff_folder):
-            os.makedirs(diff_folder)
 
         # create metadata file storing info about how we created the diff
         metadata = {
@@ -829,7 +796,6 @@
                 "generated_on": datetime.now()}
         pickle.dump(metadata,open(os.path.join(diff_folder,"metadata.pick"),"wb"))
 
->>>>>>> 3c761042
         stats = {"update":0, "add":0, "delete":0}
 
         if "count" in steps:
@@ -932,18 +898,11 @@
                     max_reported_ids=btconfig.MAX_REPORTED_IDS, max_randomly_picked=btconfig.MAX_RANDOMLY_PICKED):
         report = self.build_diff_report(diff_folder, detailed, max_reported_ids)
         assert format == "txt", "Only 'txt' format supported for now"
-<<<<<<< HEAD
-        render = DiffReportTxt(max_reported_ids=max_reported_ids, max_randomly_picked=max_randomly_picked)
-        return render.save(report,report_filename)
-
-
-=======
         render = DiffReportTxt(max_reported_ids=max_reported_ids,
                                max_randomly_picked=max_randomly_picked,
                                detailed=detailed)
         return render.save(report,report_filename)
 
->>>>>>> 3c761042
     def build_diff_report(self, diff_folder, detailed=False,
                           max_reported_ids=btconfig.MAX_REPORTED_IDS):
         """
@@ -963,16 +922,6 @@
         dels = {"count": 0, "ids": []}
         sources = {}
 
-<<<<<<< HEAD
-        def analyze(diff_file):
-            data = loadobj(diff_file)
-            sources[data["source"]] = 1
-            if len(adds) < max_reported_ids:
-                adds["ids"].extend(data["add"])
-            adds["count"] += len(data["add"])
-            if len(dels) < max_reported_ids:
-                dels["ids"].extend(data["delete"])
-=======
         if os.path.isabs(diff_folder):
             data_folder = diff_folder
         else:
@@ -1012,7 +961,6 @@
                         dels["ids"].append([_id,rkeys])
                 else:
                     dels["ids"].extend(data["add"])
->>>>>>> 3c761042
             dels["count"] += len(data["delete"])
             for up in data["update"]:
                 for patch in up["patch"]:
@@ -1024,12 +972,6 @@
 
             assert len(sources) == 1, "Should have one datasource from diff files, got: %s" % [s for s in sources]
 
-<<<<<<< HEAD
-
-        data_folder = os.path.join(btconfig.DIFF_PATH,diff_folder)
-        jobs = []
-=======
->>>>>>> 3c761042
         # we randomize files order b/c we randomly pick some examples from those
         # files. If files contains data in order (like chrom 1, then chrom 2)
         # we won't have a representative sample
@@ -1037,16 +979,10 @@
         random.shuffle(files)
         for f in files:
             logging.info("Running report worker for '%s'" % f)
-<<<<<<< HEAD
-            analyze(f)
-        return {"added" : adds, "deleted": dels, "updated" : update_details,
-                "diff_folder" : diff_folder, "detailed": detailed}
-=======
             analyze(f, detailed)
         return {"added" : adds, "deleted": dels, "updated" : update_details,
                 "diff_folder" : diff_folder, "detailed": detailed,
                 "metadata": metadata}
->>>>>>> 3c761042
 
 
 def diff_worker_new_vs_old(id_list_new, old_db_col_names, new_db_col_names, batch_num, diff_folder, exclude=[]):
@@ -1120,17 +1056,11 @@
 
     def __init__(self,
                  max_reported_ids=btconfig.MAX_REPORTED_IDS,
-<<<<<<< HEAD
-                 max_randomly_picked=btconfig.MAX_RANDOMLY_PICKED):
-        self.max_reported_ids = max_reported_ids
-        self.max_randomly_picked = max_randomly_picked
-=======
                  max_randomly_picked=btconfig.MAX_RANDOMLY_PICKED,
                  detailed=False):
         self.max_reported_ids = max_reported_ids
         self.max_randomly_picked = max_randomly_picked
         self.detailed = detailed
->>>>>>> 3c761042
 
     def save(self,report,filename):
         """
@@ -1147,41 +1077,6 @@
         except ImportError:
             raise ImportError("Please install prettytable to use this rendered")
 
-<<<<<<< HEAD
-        txt = ""
-        txt += "Diff report\n"
-        txt += "===========\n"
-        txt += "\n"
-        txt += "Summary\n"
-        txt += "-------\n"
-        txt += "#added documents: %s\n" % report["added"]["count"]
-        txt += "#deleted documents: %s\n" % report["deleted"]["count"]
-        txt += "#updated documents: %s\n" % report["updated"]["count"]
-        txt += "\n"
-        txt += "Added documents (%s randomly picked from report)\n" % self.max_reported_ids
-        txt += "------------------------------------------------\n"
-        table = prettytable.PrettyTable(["IDs"])
-        if report["added"]["count"] <= self.max_reported_ids:
-            ids = report["added"]["ids"]
-        else:
-            ids = [random.choice(report["added"]["ids"]) for i in range(self.max_reported_ids)]
-        for dat in ids:
-            table.add_row([dat])
-        txt += table.get_string()
-        txt += "\n"
-        txt += "\n"
-        txt += "Deleted documents (%s randomly picked from report)\n" % self.max_reported_ids
-        txt += "--------------------------------------------------\n"
-        table = prettytable.PrettyTable(["IDs"])
-        if report["deleted"]["count"] <= self.max_reported_ids:
-            ids = report["deleted"]["ids"]
-        else:
-            ids = [random.choice(report["deleted"]["ids"]) for i in range(self.max_reported_ids)]
-        for dat in ids:
-            table.add_row([dat])
-        txt += table.get_string()
-        txt += "\n"
-=======
         def build_id_table(subreport):
             if self.detailed:
                 table = prettytable.PrettyTable(["IDs","Root keys"])
@@ -1250,32 +1145,10 @@
             txt += "\n"
         else:
             txt += "No deleted document found in report\n"
->>>>>>> 3c761042
         txt += "\n"
         txt += "Updated documents (%s examples randomly picked from report)\n" % self.max_randomly_picked
         txt += "-----------------------------------------------------------\n"
         txt += "\n"
-<<<<<<< HEAD
-        for op in report["updated"]:
-            if op == "count":
-                continue # already displayed
-            table = prettytable.PrettyTable([op,"Count","Examples"])
-            table.sortby = "Count"
-            table.reversesort = True
-            table.align[op] = "l"
-            table.align["Count"] = "r"
-            table.align["Examples"] = "l"
-            for path in report["updated"][op]:
-                info = report["updated"][op][path]
-                row = [path,info["count"]]
-                if info["count"] <= self.max_randomly_picked:
-                    row.append(", ".join(info["ids"]))
-                else:
-                    row.append(", ".join([random.choice(info["ids"]) for i in range(self.max_randomly_picked)]))
-                table.add_row(row)
-            txt += table.get_string()
-            txt += "\n"
-=======
         for op in sorted(report["updated"]):
             if op == "count":
                 continue # already displayed
@@ -1298,7 +1171,6 @@
                 txt += "\n"
             else:
                 txt += "No content found for diff operation '%s'\n" % op
->>>>>>> 3c761042
             txt += "\n"
         txt += "\n"
 
@@ -1306,7 +1178,3 @@
             fout.write(txt)
 
         return txt
-
-
-
-
