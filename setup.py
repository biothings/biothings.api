--- conflicted
+++ resolved
@@ -43,11 +43,7 @@
     'tornado==5.1.1',
     'elasticsearch==6.3.1',
     'gitpython==2.1.11',
-<<<<<<< HEAD
     'elasticsearch-async',
-
-=======
->>>>>>> 1db21382
 ]
 
 # extra requirements for biothings.web
