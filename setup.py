import glob
import os
from subprocess import CalledProcessError, check_output

from setuptools import find_packages, setup

setup_path = os.path.dirname(__file__)


def read(fname):
    return open(os.path.join(setup_path, fname), encoding="utf8").read()


REPO_URL = "https://github.com/biothings/biothings.api"

# should fail if installed from source or from pypi,
# version gets set to MAJOR.MINOR.# commits on master branch if installed from pip repo
# otherwise to MAJOR.MINOR.MICRO as defined in biothings.version
try:
    command = ["git", "rev-list", "--count", "master"]
    NUM_COMMITS = check_output(command).strip().decode("utf-8")
except CalledProcessError:
    NUM_COMMITS = ""

# Calculate commit hash, should fail if installed from source or from pypi
try:
    command = ["git", "rev-parse", "HEAD"]
    COMMIT_HASH = check_output(command).strip().decode("utf-8")
except CalledProcessError:
    COMMIT_HASH = ""

# Write commit to file inside package, that can be read later
if COMMIT_HASH or NUM_COMMITS:
    with open("biothings/.git-info", "w", encoding="utf-8") as git_file:
        git_file.write(f"{REPO_URL}.git\n{COMMIT_HASH}\n{NUM_COMMITS}")


# very minimal requirement for running biothings.web
install_requires = [
    "requests>=2.21.0",
    'tornado==6.1.0; python_version < "3.7.0"',
    'tornado==6.2.0; python_version == "3.7.0"',
    'tornado==6.4.2; python_version >= "3.8.0"',
    "gitpython>=3.1.0",
    "elasticsearch[async]>=7, <8; python_version < '3.7.0'",
    "elasticsearch-dsl>=7, <8; python_version < '3.7.0'",
    "elasticsearch[async]>=8, <9; python_version >= '3.7.0'",
    "elasticsearch-dsl>=8, <9; python_version >= '3.7.0'",
    'singledispatchmethod; python_version < "3.8.0"',
    'dataclasses; python_version < "3.7.0"',
    "jmespath>=0.7.1,<2.0.0",  # support jmespath query parameter
    "PyYAML>=5.1",
    "orjson>=3.6.1",  # a faster json lib supports inf/nan and datetime, v3.6.1 is the last version supports Python 3.6
]

# extra requirements for biothings.web
web_extra_requires = [
    "msgpack>=0.6.1",  # support format=msgpack
    "sentry-sdk>=1.5.3",  # new sentry package
]

# extra requirements for biothings.web to use AWS OpenSearch
opensearch_requires = [
    "boto3",  # for AWS OpenSearch connection
    "requests-aws4auth",  # for AWS OpenSearch connection
]


# minimal requirements for running biothings.hub, e.g. in CLI mode
hubcore_requires = [
    "pymongo>=4.1.0,<5.0",  # support MongoDB 5.0 since v3.12.0
]

# extra requirements to run a full biothings.hub
hub_requires = hubcore_requires + [
    "beautifulsoup4",  # used in dumper.GoogleDriveDumper
    "aiocron==1.8",  # setup scheduled jobs
    # "aiohttp==3.8.4",  # elasticsearch requires aiohttp>=3,<4
<<<<<<< HEAD
    "asyncssh==2.11.0",  # needs libffi-dev installed (apt-get)
=======
    "asyncssh>=2.19.0",  # needs libffi-dev installed (apt-get)
>>>>>>> 37a6ee68
    # "pymongo>=4.1.0,<5.0",  # support MongoDB 5.0 since v3.12.0
    "psutil",
    "jsonpointer",  # for utils.jsonpatch
    "IPython",  # for interactive hub console
    "multiprocessing_on_dill",  # can replace pickler in concurrent.futures
    "dill",  # a pickle alternative with extra object type support
    "prettytable",  # diff report renderer
    "sockjs-tornado==1.0.7",  # websocket server for HubServer
    "jsonschema>=2.6.0",
    "pip",  # auto-install requirements from plugins
    # 'pandas==1.0.1',    # json with inf/nan and more to come (replaced by orjson below now)
    # 'orjson>=3.5.2',    # this is a faster json lib support inf/nan and datetime
    # "yapf",  # code reformatter, better results than autopep8
    "black",  # code formatter
    "boto3",  # for aws S3 access
    "requests-aws4auth",  # aws s3 auth requests for autohub
    'networkx>=2.1,<3.0; python_version >= "3.7.0"',  # datatransform
    'networkx>=2.1,<2.6; python_version < "3.7.0"',  # datatransform
    "biothings_client>=0.2.6",  # datatransform (api client)
    "cryptography>=38.0.3",  # for generate ssh keys, ssl cert.
    "pytest",  # to run hub api pytests
<<<<<<< HEAD
    "pydantic>=2.0",  # for source data validation
    "python-dateutil>=2.8.2",  # for date parsing
=======
>>>>>>> 37a6ee68
]

# minimal requirements for to run biothings CLI
cli_requires = [
    "typer>=0.12.1",  # required for CLI, also install rich package with [all]
]

docker_requires = [
    "docker>=6.0.1",  # Docker SDK for Python, required for dockerdumper support
]

docker_ssh_requires = [
    "docker[ssh]>=6.0.1",  # install paramiko, only required when connecting docker using the ssh:// protocol
]
# extra requirements to develop biothings
dev_requires = [
    "pytest-mock",
    "pytest-asyncio",
    "aioresponses",
    "pre-commit==2.17.0",
]

# extra requirements for building docs
docs_requires = ["sphinx>=5.3.0", "sphinx_rtd_theme>=2.0.0", "sphinx_reredirects>=0.1.3"]


setup(
    name="biothings",
    version=__import__("biothings").__version__,
    author="The BioThings Team",
    author_email="cwu@scripps.edu",
    description="a toolkit for building high-performance data APIs in biology",
    license="Apache License, Version 2.0",
    keywords="biology annotation web service client api",
    url="https://biothings.io",
    project_urls={
        "Documentation": "https://docs.biothings.io",
        "Source": REPO_URL,
        "Tracker": f"{REPO_URL}/issues",
        "Changelog": f"{REPO_URL}/blob/master/CHANGES.txt",
        "Twitter": "https://twitter.com/biothingsapi",
    },
    packages=find_packages(exclude=["tests"]),
    package_data={"": ["*.html", "*.tpl", "*.json"]},
    include_package_data=True,
    scripts=list(glob.glob("biothings/bin/*")),
    long_description=read("README.md"),
    long_description_content_type="text/markdown",
    python_requires=">=3.8",
    classifiers=[
        "Programming Language :: Python",
        "Programming Language :: Python :: 3",
        "Programming Language :: Python :: 3.8",
        "Programming Language :: Python :: 3.9",
        "Programming Language :: Python :: 3.10",
        "Programming Language :: Python :: 3.11",
        "Programming Language :: Python :: 3.12",
        "Development Status :: 5 - Production/Stable",
        "License :: OSI Approved :: Apache Software License",
        "Operating System :: OS Independent",
        "Operating System :: POSIX",
        "Operating System :: MacOS :: MacOS X",
        "Operating System :: Microsoft :: Windows",
        "Intended Audience :: Developers",
        "Intended Audience :: Science/Research",
        "Topic :: Utilities",
        "Topic :: Scientific/Engineering :: Bio-Informatics",
    ],
    install_requires=install_requires,
    extras_require={
        "web_extra": web_extra_requires,
        "opensearch": opensearch_requires,
        "hub": hub_requires + cli_requires,
        "cli": hubcore_requires + cli_requires,
        "docker": docker_requires,
        "docker_ssh": docker_ssh_requires,
        "dev": web_extra_requires + hub_requires + cli_requires + docker_requires + dev_requires + docs_requires,
    },
    entry_points={
        "console_scripts": ["biothings-cli=biothings.cli:main"],
    },
)<|MERGE_RESOLUTION|>--- conflicted
+++ resolved
@@ -76,11 +76,7 @@
     "beautifulsoup4",  # used in dumper.GoogleDriveDumper
     "aiocron==1.8",  # setup scheduled jobs
     # "aiohttp==3.8.4",  # elasticsearch requires aiohttp>=3,<4
-<<<<<<< HEAD
-    "asyncssh==2.11.0",  # needs libffi-dev installed (apt-get)
-=======
     "asyncssh>=2.19.0",  # needs libffi-dev installed (apt-get)
->>>>>>> 37a6ee68
     # "pymongo>=4.1.0,<5.0",  # support MongoDB 5.0 since v3.12.0
     "psutil",
     "jsonpointer",  # for utils.jsonpatch
@@ -102,11 +98,9 @@
     "biothings_client>=0.2.6",  # datatransform (api client)
     "cryptography>=38.0.3",  # for generate ssh keys, ssl cert.
     "pytest",  # to run hub api pytests
-<<<<<<< HEAD
     "pydantic>=2.0",  # for source data validation
     "python-dateutil>=2.8.2",  # for date parsing
-=======
->>>>>>> 37a6ee68
+
 ]
 
 # minimal requirements for to run biothings CLI
