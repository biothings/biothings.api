import os
import glob
from subprocess import check_output
from subprocess import CalledProcessError
from setuptools import setup, find_packages

setup_path = os.path.dirname(__file__)


def read(fname):
    return open(os.path.join(setup_path, fname), encoding="utf8").read()


REPO_URL = "https://github.com/biothings/biothings.api"


# get version
version = __import__('biothings').get_version()

# should fail if installed from source or from pypi,
# version gets set to MAJOR.MINOR.# commits on master branch if installed from pip repo
# otherwise to MAJOR.MINOR.MICRO as defined in biothings.version
try:
    num_commits = check_output("git rev-list --count master", shell=True).strip().decode('utf-8')
except CalledProcessError:
    num_commits = ''

# Calculate commit hash, should fail if installed from source or from pypi
try:
    commit_hash = check_output("git rev-parse HEAD", shell=True).strip().decode('utf-8')
except CalledProcessError:
    commit_hash = ''

# Write commit to file inside package, that can be read later
if commit_hash or num_commits:
    with open('biothings/.git-info', 'w') as git_file:
        git_file.write("{}.git\n{}\n{}".format(REPO_URL, commit_hash, num_commits))


# very minimal requirement for running biothings.web
install_requires = [
    'requests>=2.21.0',
    'tornado==6.1.0',
    'gitpython>=3.1.0',
    'elasticsearch[async]>=6, <8',
    'elasticsearch-dsl>=6, <8',
    'singledispatchmethod; python_version < "3.8.0"',
    'dataclasses; python_version < "3.7.0"',
    'aiohttp==3.6.2',    # for compatibility with elasticsearch-async==6.x
    'PyYAML>=5.1',
]

# extra requirements for biothings.web
web_extra_requires = [
    'msgpack>=0.6.1',   # support format=msgpack
]

# extra requirements to run biothings.hub
hub_requires = [
    'beautifulsoup4',   # used in dumper.GoogleDriveDumper
    'aiocron',          # setup scheduled jobs
    'aiohttp==3.6.2',   # for compatibility with elasticsearch-async==6.x
<<<<<<< HEAD
    'asyncssh==1.18.0',  # needs libffi-dev installed (apt-get)
=======
    'asyncssh==2.5.0',  # needs libffi-dev installed (apt-get)
>>>>>>> e24a9328
    'pymongo',
    'psutil',
    'jsonpointer',      # for utils.jsonpatch
    'IPython',          # for interactive hub console
    'boto',
    'boto3',
    'multiprocessing_on_dill',  # can replace pickler in concurrent.futures
    'dill',             # a pickle alternative with extra object type support
    'pyinotify; sys_platform == "linux"',        # Linux-only; used in utils.hub.PyInotifyHubReloader
    'prettytable',      # diff report renderer
    'sockjs-tornado==1.0.7',   # websocket server for HubServer
    'jsonschema>=2.6.0',
    'pip',              # auto-install requirements from plugins
    # 'pandas==1.0.1',    # json with inf/nan and more to come (replaced by orjson below now)
    'orjson>=3.5.2',    # this is a faster json lib support inf/nan and datetime
    'yapf',             # code reformatter, better results than autopep8
    'requests-aws4auth',    # aws s3 auth requests for autohub
    'networkx>=2.1',            # datatransform
    'biothings_client>=0.2.6'   # datatransform (api client)
]

# extra requirements for building docs
docs_requires = [
    'sphinx>=2.4.3',
    'sphinx_rtd_theme>=0.4.3'
]

# extra requirements for nosetests
test_requires = [
    "nose>=1.3.7",
    "pytest"
]

setup(
    name="biothings",
    version=version,
    author="Cyrus Afrasiabi, Sebastien Lelong, Xinghua Zhou, Chunlei Wu",
    author_email="cwu@scripps.edu",
    description="a toolkit for building high-performance data APIs in biology",
    license="Apache License, Version 2.0",
    keywords="biology annotation web service client api",
    url=REPO_URL,
    packages=find_packages(),
    package_data={'': ['*.html']},
    include_package_data=True,
    scripts=list(glob.glob('biothings/bin/*')),
    long_description=read('README.md'),
    long_description_content_type='text/markdown',
    classifiers=[
        "Programming Language :: Python",
        "Programming Language :: Python :: 3",
        "Programming Language :: Python :: 3.5",
        "Programming Language :: Python :: 3.6",
        "Programming Language :: Python :: 3.7",
        "Programming Language :: Python :: 3.8",
        "Development Status :: 4 - Beta",
        "License :: OSI Approved :: Apache Software License",
        "Operating System :: OS Independent",
        "Operating System :: POSIX",
        "Operating System :: MacOS :: MacOS X",
        "Operating System :: Microsoft :: Windows",
        "Intended Audience :: Developers",
        "Intended Audience :: Science/Research",
        "Topic :: Utilities",
        "Topic :: Scientific/Engineering :: Bio-Informatics",
    ],
    install_requires=install_requires,
    extras_require={
        'web_extra': web_extra_requires,
        'hub': hub_requires + test_requires,
        'dev': web_extra_requires + hub_requires + docs_requires + test_requires
    },
)<|MERGE_RESOLUTION|>--- conflicted
+++ resolved
@@ -60,11 +60,7 @@
     'beautifulsoup4',   # used in dumper.GoogleDriveDumper
     'aiocron',          # setup scheduled jobs
     'aiohttp==3.6.2',   # for compatibility with elasticsearch-async==6.x
-<<<<<<< HEAD
-    'asyncssh==1.18.0',  # needs libffi-dev installed (apt-get)
-=======
     'asyncssh==2.5.0',  # needs libffi-dev installed (apt-get)
->>>>>>> e24a9328
     'pymongo',
     'psutil',
     'jsonpointer',      # for utils.jsonpatch
