--- conflicted
+++ resolved
@@ -6,7 +6,7 @@
 (pytest will automatically discover them).
 """
 
-<<<<<<< HEAD
+import importlib
 import logging
 import os.path
 import shutil
@@ -14,11 +14,6 @@
 from pathlib import Path
 
 import pytest
-=======
-import importlib
-import os.path
-import sys
->>>>>>> e1d31e06
 
 from biothings.utils.common import DummyConfig
 
