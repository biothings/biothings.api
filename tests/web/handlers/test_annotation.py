--- conflicted
+++ resolved
@@ -5,12 +5,6 @@
 POST /<biothing_type>
 
 """
-<<<<<<< HEAD
-=======
-
-from biothings.tests.web import BiothingsWebAppTest
->>>>>>> 788d4143
-
 import sys
 from biothings.tests.web import BiothingsWebAppTest
 from biothings.web.settings.configs import ConfigModule
